import random

from zeeguu.core.bookmark_quality import bad_quality_bookmark
from zeeguu.core.definition_of_learned import is_learned_based_on_exercise_outcomes
from zeeguu.core.model.sorted_exercise_log import SortedExerciseLog
from zeeguu.core.test.model_test_mixin import ModelTestMixIn

from zeeguu.core.test.rules.bookmark_rule import BookmarkRule
from zeeguu.core.test.rules.exercise_rule import ExerciseRule
from zeeguu.core.test.rules.exercise_session_rule import ExerciseSessionRule
from zeeguu.core.test.rules.outcome_rule import OutcomeRule
from zeeguu.core.test.rules.exercise_source_rule import ExerciseSourceRule
<<<<<<< HEAD
from zeeguu.core.test.rules.text_rule import TextRule
=======

>>>>>>> 3551fd56
from zeeguu.core.test.rules.user_rule import UserRule
from zeeguu.core.model import Bookmark
from zeeguu.core.model import db
from zeeguu.core.word_scheduling import TwoLearningCyclesPerWord, FourLevelsPerWord


class BookmarkTest(ModelTestMixIn):
    def setUp(self):
        super().setUp()

        self.user_rule = UserRule()
        self.user_rule.add_bookmarks(random.randint(3, 5))
        self.user = self.user_rule.user

        self.user_rule_cycle = UserRule()
        self.user_rule_cycle.add_bookmarks(random.randint(3, 5))
        self.user_learning_cycle = self.user_rule_cycle.user
        self.user_learning_cycle.invitation_code = "learning-cycle"

    def test_user_has_bookmarks(self):
        assert self.user.has_bookmarks()

    def _helper_create_exercise(self, random_bookmark):

        exercise_session = ExerciseSessionRule(self.user).exerciseSession
        random_exercise = ExerciseRule(exercise_session).exercise
        random_bookmark.add_new_exercise(random_exercise)

    def test_add_new_exercise(self):
        random_bookmark = BookmarkRule(self.user).bookmark

        length_original_exercise_log = len(random_bookmark.exercise_log)
        self._helper_create_exercise(random_bookmark)

        length_new_exercise_log = len(random_bookmark.exercise_log)
        assert length_original_exercise_log < length_new_exercise_log

    def test_bookmarks_to_study_is_not_empty(self):
        random_bookmark = BookmarkRule(self.user).bookmark
        self._helper_create_exercise(random_bookmark)

        assert self.user.bookmarks_to_study(scheduled_only=True) is not None

    def test_translation(self):
        random_bookmark = BookmarkRule(self.user).bookmark
        assert random_bookmark.translation is not None

    def test_bookmarks_in_article(self):
        random_bookmark = BookmarkRule(self.user).bookmark
<<<<<<< HEAD
        article = random_bookmark.text.article
=======

>>>>>>> 3551fd56
        # each bookmark belongs to a random text / article so the
        # combo of user/article will always result in one bookmark
        assert 1 == len(
            Bookmark.find_all_for_user_and_source(self.user, random_bookmark.source)
        )

    def test_text_is_not_too_long(self):
        from zeeguu.core.test.rules.bookmark_context_rule import BookmarkContextRule

        random_bookmark = BookmarkRule(self.user).bookmark
        random_text_short = self.faker.text(max_nb_chars=10)
        random_bookmark.context = BookmarkContextRule(text=random_text_short).context

        assert random_bookmark.content_is_not_too_long()

    def test_add_exercise_outcome(self):
        random_bookmark = BookmarkRule(self.user).bookmark
        exercise_session = ExerciseSessionRule(self.user).exerciseSession
        random_exercise = ExerciseRule(exercise_session).exercise
        random_bookmark.add_new_exercise_result(
            random_exercise.source,
            random_exercise.outcome,
            random_exercise.solving_speed,
            exercise_session.id,
        )
        latest_exercise = random_bookmark.exercise_log[-1]

        assert latest_exercise.source == random_exercise.source
        assert latest_exercise.outcome == random_exercise.outcome
        assert latest_exercise.solving_speed == random_exercise.solving_speed

    def test_user_bookmark_count(self):
        assert len(self.user.all_bookmarks()) > 0

    def test_bookmark_is_serializable(self):
        assert self.user.all_bookmarks()[0].as_dictionary()

    def test_bad_quality_bookmark(self):
        random_bookmarks = [BookmarkRule(self.user).bookmark for _ in range(0, 3)]

        random_bookmarks[0].origin = random_bookmarks[0].translation
        random_bookmarks[1].origin.word = self.faker.sentence(nb_words=10)
        random_bookmarks[2].origin.word = self.faker.word()[:2]

        for b in random_bookmarks:
            assert bad_quality_bookmark(b)

    def test_fit_for_study(self):
        random_bookmarks = [BookmarkRule(self.user).bookmark for _ in range(0, 2)]
        exercise_session = ExerciseSessionRule(self.user).exerciseSession
        random_exercise = ExerciseRule(exercise_session).exercise

        random_exercise.outcome = OutcomeRule().wrong

        random_bookmarks[0].starred = True
        random_bookmarks[1].starred = True
        random_bookmarks[1].add_new_exercise(random_exercise)

        for b in random_bookmarks:
            assert b.fit_for_study

    def test_add_new_exercise_result(self):
        random_bookmark = BookmarkRule(self.user).bookmark
        exercise_count_before = len(random_bookmark.exercise_log)

        exercise_session = ExerciseSessionRule(self.user).exerciseSession

        random_bookmark.add_new_exercise_result(
            ExerciseSourceRule().random,
            OutcomeRule().random,
            random.randint(100, 1000),
            exercise_session.id,
        )

        exercise_count_after = len(random_bookmark.exercise_log)

        assert exercise_count_after > exercise_count_before

    def test_find_by_specific_user(self):
        list_should_be = self.user.all_bookmarks()
        list_to_check = Bookmark.find_by_specific_user(self.user)

        for b in list_should_be:
            assert b in list_to_check

    def test_find_all(self):
        list_should_be = self.user.all_bookmarks()
        list_to_check = Bookmark.find_all()

        for b in list_should_be:
            assert b in list_to_check

<<<<<<< HEAD
    def test_find_all_for_user_and_context(self):
        bookmark_should_be = self.user.all_bookmarks()[0]
        bookmark_to_check = Bookmark.find_all_for_context_and_user(
            bookmark_should_be.context, self.user
=======
    def find_all_for_user_and_source(self):
        bookmark_should_be = self.user.all_bookmarks()[0]
        bookmark_to_check = Bookmark.find_all_for_user_and_source(
            self.user, bookmark_should_be.source
>>>>>>> 3551fd56
        )

        assert bookmark_should_be in bookmark_to_check

    def test_find(self):
        bookmark_should_be = self.user.all_bookmarks()[0]
        bookmark_to_check = Bookmark.find(bookmark_should_be.id)

        assert bookmark_to_check == bookmark_should_be

    def test_find_all_by_user_and_word(self):
        bookmark_should_be = self.user.all_bookmarks()[0]
        bookmark_to_check = Bookmark.find_all_by_user_and_word(
            self.user, bookmark_should_be.origin
        )

        assert bookmark_should_be in bookmark_to_check

<<<<<<< HEAD
    def test_find_by_user_word_and_context(self):
        bookmark_should_be = self.user.all_bookmarks()[0]
        bookmark_to_check = Bookmark.find_by_user_word_and_context(
            self.user, bookmark_should_be.origin, bookmark_should_be.context
        )

        assert bookmark_to_check == bookmark_should_be

=======
>>>>>>> 3551fd56
    def test_exists(self):
        random_bookmark = self.user.all_bookmarks()[0]

        assert Bookmark.exists(random_bookmark)

    def test_latest_exercise_outcome(self):
        random_bookmark = self.user.all_bookmarks()[0]
        exercise_log = SortedExerciseLog(random_bookmark)
        assert exercise_log.latest_exercise_outcome() is None

        exercise_session = ExerciseSessionRule(self.user).exerciseSession
        random_exercise = ExerciseRule(exercise_session).exercise

        random_bookmark.add_new_exercise(random_exercise)

        assert (
            random_exercise.outcome
            == SortedExerciseLog(random_bookmark).latest_exercise_outcome()
        )

    def test_empty_exercises_is_not_learned(self):
        random_bookmarks = [BookmarkRule(self.user).bookmark for _ in range(0, 4)]

        # Empty exercise_log should lead to a False return
        learned = is_learned_based_on_exercise_outcomes(
            SortedExerciseLog(random_bookmarks[0])
        )
        assert not learned

    def test_is_too_easy_sets_to_learned(self):
        random_bookmarks = [BookmarkRule(self.user).bookmark for _ in range(0, 4)]

        # An exercise with Outcome equal to TOO EASY results in True, and time of last exercise
        exercise_session = ExerciseSessionRule(self.user).exerciseSession

        random_exercise = ExerciseRule(exercise_session).exercise

        random_exercise.outcome = OutcomeRule().too_easy
        random_bookmarks[1].add_new_exercise(random_exercise)
        learned = is_learned_based_on_exercise_outcomes(
            SortedExerciseLog(random_bookmarks[1])
        )
        result_time = SortedExerciseLog(random_bookmarks[1]).last_exercise_time()
        assert learned and result_time == random_exercise.time

        # Same test as above, but without a second return value
        learned = is_learned_based_on_exercise_outcomes(
            SortedExerciseLog(random_bookmarks[1])
        )
        assert learned

    def test_is_learned_based_on_exercise_outcomes_productive(self):
        from zeeguu.core.model.learning_cycle import LearningCycle
        from datetime import timedelta

        random_bookmarks = [
            BookmarkRule(self.user_learning_cycle).bookmark for _ in range(0, 4)
        ]
        exercise_session = ExerciseSessionRule(self.user_learning_cycle).exerciseSession
        # A bookmark with CORRECTS_IN_A_ROW_FOR_LEARNED correct exercises in a row
        # returns true and the time of the last exercise
        total_exercises_productive_cycle = (
            TwoLearningCyclesPerWord.get_learning_cycle_length() * 2
        )
        correct_bookmark = random_bookmarks[2]
        correct_bookmark.learning_cycle = LearningCycle.PRODUCTIVE
        day_interval = 1
        distinct_dates = set()
        last_exercise_date = None
        while not (
            day_interval >= (total_exercises_productive_cycle)
            and len(distinct_dates) >= total_exercises_productive_cycle
        ):
            correct_exercise = ExerciseRule(exercise_session).exercise
            correct_exercise.outcome = OutcomeRule().correct
            correct_bookmark.add_new_exercise(correct_exercise)

            if not last_exercise_date:
                last_exercise_date = correct_exercise.time
            else:
                correct_exercise.time = last_exercise_date + timedelta(
                    days=day_interval
                )
                day_interval += 1
            last_exercise_date = correct_exercise.time
            distinct_dates.add(last_exercise_date.date())

        correct_bookmark.update_learned_status(db.session)
        db.session.commit()

        learned = correct_bookmark.is_learned_based_on_exercise_outcomes()
        assert learned

        log = SortedExerciseLog(correct_bookmark)
        learned_time_from_log = log.last_exercise_time()
        result_time = log.last_exercise_time()
        assert result_time == learned_time_from_log

        # A bookmark with no TOO EASY outcome or less than 5 correct exercises in a row
        # returns False, None
        wrong_exercise_bookmark = random_bookmarks[3]
        wrong_exercise = ExerciseRule(exercise_session).exercise
        wrong_exercise.outcome = OutcomeRule().wrong
        wrong_exercise_bookmark.add_new_exercise(wrong_exercise)

        learned = wrong_exercise_bookmark.is_learned_based_on_exercise_outcomes()
        assert not learned

    def test_is_learned_based_on_exercise_outcomes_receptive_not_set(self):

        random_bookmarks = [
            BookmarkRule(self.user_learning_cycle).bookmark for _ in range(0, 4)
        ]
        exercise_session = ExerciseSessionRule(self.user_learning_cycle).exerciseSession
        # A bookmark with CORRECTS_IN_A_ROW_FOR_LEARNED correct exercises in a row
        # returns true and the time of the last exercise
        total_exercises_productive_cycle = (
            TwoLearningCyclesPerWord.get_learning_cycle_length()
        )
        correct_bookmark = random_bookmarks[2]
        exercises = 0
        distinct_dates = set()
        while not (
            exercises >= (total_exercises_productive_cycle)
            and len(distinct_dates) >= total_exercises_productive_cycle
        ):
            correct_exercise = ExerciseRule(exercise_session).exercise
            correct_exercise.outcome = OutcomeRule().correct
            correct_bookmark.add_new_exercise(correct_exercise)
            exercises += 1
            distinct_dates.add(correct_exercise.time.date())

        correct_bookmark.update_learned_status(db.session)

        learned = correct_bookmark.is_learned_based_on_exercise_outcomes()
        db.session.commit()

        assert learned

        log = SortedExerciseLog(correct_bookmark)
        learned_time_from_log = log.last_exercise_time()
        result_time = log.last_exercise_time()
        assert result_time == learned_time_from_log

        # A bookmark with no TOO EASY outcome or less than 5 correct exercises in a row returns False, None
        wrong_exercise_bookmark = random_bookmarks[3]
        wrong_exercise = ExerciseRule(exercise_session).exercise
        wrong_exercise.outcome = OutcomeRule().wrong
        random_bookmarks[3].add_new_exercise(wrong_exercise)

        learned = wrong_exercise_bookmark.is_learned_based_on_exercise_outcomes()
        assert not learned

    def test_is_learned_based_on_exercise_outcomes_levels(self):

        random_bookmarks = [BookmarkRule(self.user).bookmark for _ in range(0, 4)]
        exercise_session = ExerciseSessionRule(self.user).exerciseSession
        # A bookmark with CORRECTS_IN_A_ROW_FOR_LEARNED correct exercises in a row
        # returns true and the time of the last exercise
        total_exercises_levels = FourLevelsPerWord.get_learning_cycle_length()
        correct_bookmark = random_bookmarks[2]
        exercises = 0
        distinct_dates = set()
        while not (
            exercises >= (total_exercises_levels)
            and len(distinct_dates) >= total_exercises_levels
        ):
            correct_exercise = ExerciseRule(exercise_session).exercise
            correct_exercise.outcome = OutcomeRule().correct
            correct_bookmark.add_new_exercise(correct_exercise)
            exercises += 1
            distinct_dates.add(correct_exercise.time.date())

        correct_bookmark.update_learned_status(db.session)

        learned = correct_bookmark.is_learned_based_on_exercise_outcomes()
        db.session.commit()

        assert learned

        log = SortedExerciseLog(correct_bookmark)
        learned_time_from_log = log.last_exercise_time()
        result_time = log.last_exercise_time()
        assert result_time == learned_time_from_log

        # A bookmark with no TOO EASY outcome or less than 5 correct exercises in a row returns False, None
        wrong_exercise_bookmark = random_bookmarks[3]
        wrong_exercise = ExerciseRule(exercise_session).exercise
        wrong_exercise.outcome = OutcomeRule().wrong
        random_bookmarks[3].add_new_exercise(wrong_exercise)

        learned = wrong_exercise_bookmark.is_learned_based_on_exercise_outcomes()
        assert not learned<|MERGE_RESOLUTION|>--- conflicted
+++ resolved
@@ -10,11 +10,7 @@
 from zeeguu.core.test.rules.exercise_session_rule import ExerciseSessionRule
 from zeeguu.core.test.rules.outcome_rule import OutcomeRule
 from zeeguu.core.test.rules.exercise_source_rule import ExerciseSourceRule
-<<<<<<< HEAD
 from zeeguu.core.test.rules.text_rule import TextRule
-=======
-
->>>>>>> 3551fd56
 from zeeguu.core.test.rules.user_rule import UserRule
 from zeeguu.core.model import Bookmark
 from zeeguu.core.model import db
@@ -64,11 +60,7 @@
 
     def test_bookmarks_in_article(self):
         random_bookmark = BookmarkRule(self.user).bookmark
-<<<<<<< HEAD
         article = random_bookmark.text.article
-=======
-
->>>>>>> 3551fd56
         # each bookmark belongs to a random text / article so the
         # combo of user/article will always result in one bookmark
         assert 1 == len(
@@ -161,17 +153,10 @@
         for b in list_should_be:
             assert b in list_to_check
 
-<<<<<<< HEAD
     def test_find_all_for_user_and_context(self):
         bookmark_should_be = self.user.all_bookmarks()[0]
         bookmark_to_check = Bookmark.find_all_for_context_and_user(
             bookmark_should_be.context, self.user
-=======
-    def find_all_for_user_and_source(self):
-        bookmark_should_be = self.user.all_bookmarks()[0]
-        bookmark_to_check = Bookmark.find_all_for_user_and_source(
-            self.user, bookmark_should_be.source
->>>>>>> 3551fd56
         )
 
         assert bookmark_should_be in bookmark_to_check
@@ -190,7 +175,6 @@
 
         assert bookmark_should_be in bookmark_to_check
 
-<<<<<<< HEAD
     def test_find_by_user_word_and_context(self):
         bookmark_should_be = self.user.all_bookmarks()[0]
         bookmark_to_check = Bookmark.find_by_user_word_and_context(
@@ -199,8 +183,6 @@
 
         assert bookmark_to_check == bookmark_should_be
 
-=======
->>>>>>> 3551fd56
     def test_exists(self):
         random_bookmark = self.user.all_bookmarks()[0]
 

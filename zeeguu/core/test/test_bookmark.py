--- conflicted
+++ resolved
@@ -1,8 +1,8 @@
 import random
 
-import zeeguu
-from zeeguu.core.bookmark_quality import bad_quality_meaning
-from zeeguu.core.model.bookmark import Bookmark
+
+from zeeguu.core.bookmark_quality import bad_quality_bookmark
+from zeeguu.core.model import Bookmark
 from zeeguu.core.model.sorted_exercise_log import SortedExerciseLog
 from zeeguu.core.test.model_test_mixin import ModelTestMixIn
 from zeeguu.core.test.rules.bookmark_rule import BookmarkRule
@@ -10,12 +10,11 @@
 from zeeguu.core.test.rules.exercise_session_rule import ExerciseSessionRule
 from zeeguu.core.test.rules.exercise_source_rule import ExerciseSourceRule
 from zeeguu.core.test.rules.outcome_rule import OutcomeRule
+from zeeguu.core.test.rules.text_rule import TextRule
 from zeeguu.core.test.rules.user_rule import UserRule
 from zeeguu.core.word_scheduling import (
     BasicSRSchedule,
 )
-
-db_session = zeeguu.core.model.db.session
 
 
 class BookmarkTest(ModelTestMixIn):
@@ -33,28 +32,28 @@
 
         exercise_session = ExerciseSessionRule(self.user).exerciseSession
         random_exercise = ExerciseRule(exercise_session).exercise
-        random_bookmark.user_meaning.add_new_exercise(random_exercise)
+        random_bookmark.add_new_exercise(random_exercise)
 
     def test_add_new_exercise(self):
         random_bookmark = BookmarkRule(self.user).bookmark
 
-        length_original_exercise_log = len(random_bookmark.user_meaning.exercise_log)
+        length_original_exercise_log = len(random_bookmark.exercise_log)
         self._helper_create_exercise(random_bookmark)
 
-        length_new_exercise_log = len(random_bookmark.user_meaning.exercise_log)
+        length_new_exercise_log = len(random_bookmark.exercise_log)
         assert length_original_exercise_log < length_new_exercise_log
 
     def test_bookmarks_to_study_is_not_empty(self):
         random_bookmark = BookmarkRule(self.user).bookmark
         self._helper_create_exercise(random_bookmark)
 
-        bookmarks = BasicSRSchedule.scheduled_meanings_due_today(self.user)
+        bookmarks = BasicSRSchedule.scheduled_bookmarks_due_today(self.user)
 
         assert bookmarks is not None
 
     def test_translation(self):
         random_bookmark = BookmarkRule(self.user).bookmark
-        assert random_bookmark.user_meaning.meaning.translation is not None
+        assert random_bookmark.meaning.translation is not None
 
     def test_bookmarks_in_article(self):
         random_bookmark = BookmarkRule(self.user).bookmark
@@ -63,18 +62,24 @@
         # combo of user/article will always result in one bookmark
         assert 1 == len(Bookmark.find_all_for_user_and_article(self.user, article))
 
+    def test_text_is_not_too_long(self):
+        random_bookmark = BookmarkRule(self.user).bookmark
+        random_text_short = TextRule(length=10).text
+        random_bookmark.text = random_text_short
+
+        assert random_bookmark.content_is_not_too_long()
+
     def test_add_exercise_outcome(self):
         random_bookmark = BookmarkRule(self.user).bookmark
         exercise_session = ExerciseSessionRule(self.user).exerciseSession
         random_exercise = ExerciseRule(exercise_session).exercise
         random_bookmark.add_new_exercise_result(
-            db_session,
             random_exercise.source,
             random_exercise.outcome,
             random_exercise.solving_speed,
             exercise_session.id,
         )
-        latest_exercise = random_bookmark.user_meaning.exercise_log[-1]
+        latest_exercise = random_bookmark.exercise_log[-1]
 
         assert latest_exercise.source == random_exercise.source
         assert latest_exercise.outcome == random_exercise.outcome
@@ -84,22 +89,17 @@
         assert len(self.user.all_bookmarks()) > 0
 
     def test_bookmark_is_serializable(self):
-        b = self.user.all_bookmarks()[0]
-        assert b.as_dictionary()
+        assert self.user.all_bookmarks()[0].as_dictionary()
 
     def test_bad_quality_bookmark(self):
         random_bookmarks = [BookmarkRule(self.user).bookmark for _ in range(0, 3)]
 
-        random_bookmarks[0].user_meaning.meaning.origin = random_bookmarks[
-            0
-        ].user_meaning.meaning.translation
-        random_bookmarks[1].user_meaning.meaning.origin.content = self.faker.sentence(
-            nb_words=10
-        )
-        random_bookmarks[2].user_meaning.meaning.origin.content = self.faker.word()[:2]
+        random_bookmarks[0].meaning.origin = random_bookmarks[0].meaning.translation
+        random_bookmarks[1].meaning.origin.content = self.faker.sentence(nb_words=10)
+        random_bookmarks[2].meaning.origin.content = self.faker.word()[:2]
 
         for b in random_bookmarks:
-            assert bad_quality_meaning(b.user_meaning)
+            assert bad_quality_bookmark(b)
 
     def test_fit_for_study(self):
         random_bookmarks = [BookmarkRule(self.user).bookmark for _ in range(0, 2)]
@@ -110,23 +110,25 @@
 
         random_bookmarks[0].starred = True
         random_bookmarks[1].starred = True
-        random_bookmarks[1].user_meaning.add_new_exercise(random_exercise)
+        random_bookmarks[1].add_new_exercise(random_exercise)
+
+        for b in random_bookmarks:
+            assert b.fit_for_study
 
     def test_add_new_exercise_result(self):
         random_bookmark = BookmarkRule(self.user).bookmark
-        exercise_count_before = len(random_bookmark.user_meaning.exercise_log)
+        exercise_count_before = len(random_bookmark.exercise_log)
 
         exercise_session = ExerciseSessionRule(self.user).exerciseSession
 
         random_bookmark.add_new_exercise_result(
-            db_session,
             ExerciseSourceRule().random,
             OutcomeRule().random,
             random.randint(100, 1000),
             exercise_session.id,
         )
 
-        exercise_count_after = len(random_bookmark.user_meaning.exercise_log)
+        exercise_count_after = len(random_bookmark.exercise_log)
 
         assert exercise_count_after > exercise_count_before
 
@@ -160,16 +162,20 @@
 
     def test_find_by_meaning_and_context(self):
         bookmark_should_be = self.user.all_bookmarks()[0]
-        bookmark_to_check = Bookmark.find_by_usermeaning_and_context(
-            bookmark_should_be.user_meaning,
-            bookmark_should_be.context,
+        bookmark_to_check = Bookmark.find_by_meaning_and_context(
+            self.user, bookmark_should_be.meaning, bookmark_should_be.context
         )
 
         assert bookmark_to_check == bookmark_should_be
 
+    def test_exists(self):
+        random_bookmark = self.user.all_bookmarks()[0]
+
+        assert Bookmark.exists(random_bookmark)
+
     def test_latest_exercise_outcome(self):
         random_bookmark = self.user.all_bookmarks()[0]
-        exercise_log = SortedExerciseLog(random_bookmark.user_meaning)
+        exercise_log = SortedExerciseLog(random_bookmark)
         assert exercise_log.latest_exercise_outcome() is None
 
         exercise_session = ExerciseSessionRule(self.user).exerciseSession
@@ -179,15 +185,11 @@
 
         assert (
             random_exercise.outcome
-            == SortedExerciseLog(random_bookmark.user_meaning).latest_exercise_outcome()
+            == SortedExerciseLog(random_bookmark).latest_exercise_outcome()
         )
 
     def test_empty_exercises_is_not_learned(self):
         random_bookmarks = [BookmarkRule(self.user).bookmark for _ in range(0, 4)]
 
         # Empty exercise_log should lead to a False return
-<<<<<<< HEAD
-        assert not random_bookmarks[0].user_meaning.learned_time
-=======
-        assert not any([bookmark.is_learned() for bookmark in random_bookmarks])
->>>>>>> 0fd0ef3a
+        assert not any([bookmark.is_learned() for bookmark in random_bookmarks])
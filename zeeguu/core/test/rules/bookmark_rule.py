import random
import re
from datetime import timedelta

from zeeguu.core.bookmark_quality import quality_bookmark, bad_quality_bookmark
from zeeguu.core.test.rules.base_rule import BaseRule
from zeeguu.core.test.rules.language_rule import LanguageRule
from zeeguu.core.test.rules.user_word_rule import UserWordRule
from zeeguu.core.model.bookmark import Bookmark
from zeeguu.core.model.user_word import UserWord
from zeeguu.core.model.source import Source


class BookmarkRule(BaseRule):
    """A Rule testing class for the zeeguu.core.model.Bookmark model class.

    Creates a Bookmark object with random data and saves it to the database.
    """

    props = ["origin", "translation", "text", "date"]

    def __init__(self, user, **kwargs):
        super().__init__()
        self.bookmark = self._create_model_object(user, **kwargs)

        self.save(self.bookmark)

    def _create_model_object(self, user, force_quality=True, **kwargs):
        """
        Creates a Bookmark object with random data.

        Behind the random words, a random number is added since the Faker library does not have too many RANDOM words
        and random words get repeated whenever many random bookmarks are created. To overcome the problem of bookmarks
        with duplicate words in the database, a random number is added.

        Also, if force_quality is set (default) and the bookmark is not .quality_bookmark() the process is
        reiterated till this is true. This simplifies some of the tests

        :param user: User Object, to which the bookmark is assigned.
        :param kwargs: Holds any of the 'props' as key if a field should not be random
        :return:
        """

        bookmark = None

        while not bookmark:
<<<<<<< HEAD
            from zeeguu.core.test.rules.source_rule import SourceRule
            from zeeguu.core.test.rules.bookmark_context_rule import BookmarkContextRule
            from zeeguu.core.test.rules.text_rule import TextRule

            random_text = TextRule().text
=======
            from zeeguu.core.test.rules.bookmark_context_rule import BookmarkContextRule
>>>>>>> 3551fd56

            random_origin_word = self.faker.word() + str(random.random())
            random_origin_language = user.learned_language

            random_translation_word = self.faker.word() + str(random.random())
            random_translation_language = LanguageRule().random

            if UserWord.exists(
                random_origin_word, random_origin_language
            ) or UserWord.exists(random_translation_word, random_translation_language):
                return self._create_model_object(user)

            random_origin = UserWordRule(
                random_origin_word, random_origin_language
            ).user_word
            random_translation = UserWordRule(
                random_translation_word, random_translation_language
            ).user_word
            random_date = self.faker.date_time_this_month()
            from zeeguu.core.test.rules.source_rule import SourceRule

<<<<<<< HEAD
            source_article = random_text.article.source
=======
            source_article = SourceRule().source
>>>>>>> 3551fd56

            fake_bookmark_c = BookmarkContextRule(source_article.get_content()).context

            bookmark = Bookmark(
                random_origin,
                random_translation,
                user,
                source_article,
<<<<<<< HEAD
                random_text,
=======
>>>>>>> 3551fd56
                random_date,
                context=fake_bookmark_c,
            )

            if force_quality and bad_quality_bookmark(bookmark):
                print("random bookmark was of low quality. retrying...")
                bookmark = False

        for k in kwargs:
            if k in self.props:
                setattr(bookmark, k, kwargs.get(k))

        if self._exists_in_db(bookmark):
            return self._create_model_object(user)

        return bookmark

    @staticmethod
    def _exists_in_db(obj):
        return Bookmark.exists(obj)

    @staticmethod
    def __get_random_word_from_sentence(sentence):
        word_list = re.sub(r"[^\w]", " ", sentence).split()
        random_index = random.randint(0, len(word_list) - 1)
        return word_list[random_index]<|MERGE_RESOLUTION|>--- conflicted
+++ resolved
@@ -44,15 +44,11 @@
         bookmark = None
 
         while not bookmark:
-<<<<<<< HEAD
             from zeeguu.core.test.rules.source_rule import SourceRule
             from zeeguu.core.test.rules.bookmark_context_rule import BookmarkContextRule
             from zeeguu.core.test.rules.text_rule import TextRule
 
             random_text = TextRule().text
-=======
-            from zeeguu.core.test.rules.bookmark_context_rule import BookmarkContextRule
->>>>>>> 3551fd56
 
             random_origin_word = self.faker.word() + str(random.random())
             random_origin_language = user.learned_language
@@ -74,11 +70,7 @@
             random_date = self.faker.date_time_this_month()
             from zeeguu.core.test.rules.source_rule import SourceRule
 
-<<<<<<< HEAD
             source_article = random_text.article.source
-=======
-            source_article = SourceRule().source
->>>>>>> 3551fd56
 
             fake_bookmark_c = BookmarkContextRule(source_article.get_content()).context
 
@@ -87,10 +79,7 @@
                 random_translation,
                 user,
                 source_article,
-<<<<<<< HEAD
                 random_text,
-=======
->>>>>>> 3551fd56
                 random_date,
                 context=fake_bookmark_c,
             )

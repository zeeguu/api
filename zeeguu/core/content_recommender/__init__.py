--- conflicted
+++ resolved
@@ -2,8 +2,5 @@
     article_recommendations_for_user,
     article_search_for_user,
     topic_filter_for_user,
-<<<<<<< HEAD
-=======
-    content_recommendations
->>>>>>> b2555294
+    content_recommendations,
 )
--- conflicted
+++ resolved
@@ -145,15 +145,10 @@
         lower_bounds,
         topics_to_include,
         topics_to_exclude,
-<<<<<<< HEAD
         new_topics_to_include,
         new_topics_to_exclude,
         wanted_user_topics,
         unwanted_user_topics,
-=======
-        wanted_user_searches,
-        unwanted_user_searches,
->>>>>>> 78bc6839
     ) = _prepare_user_constraints(user)
     # build the query using elastic_query_builder
     query_body = build_elastic_recommender_query(
@@ -179,10 +174,6 @@
 
     hit_list = res["hits"].get("hits")
     final_article_mix.extend(_to_articles_from_ES_hits(hit_list))
-<<<<<<< HEAD
-    pprint(res["aggregations"]["doc_sampler"])
-    articles = [a for a in final_article_mix if a is not None and not a.broken]
-=======
 
     # Get articles based on Search preferences
     articles_from_searches = []
@@ -201,7 +192,6 @@
     articles = [
         a for a in final_article_mix if a is not None and not a.broken
     ] + articles_from_searches[:maximum_added_search_articles]
->>>>>>> 78bc6839
 
     sorted_articles = sorted(articles, key=lambda x: x.published_time, reverse=True)
 
@@ -214,19 +204,12 @@
     count,
     search_terms,
     page=0,
-<<<<<<< HEAD
-    es_scale="3d",
-    es_offset="1d",
-    es_decay=0.8,
-    es_weight=4.2,
-=======
     es_time_scale="1d",
     es_time_offset="1d",
     es_time_decay=0.65,
     use_published_priority=False,
     use_readability_priority=True,
     score_threshold=0,
->>>>>>> 78bc6839
 ):
     final_article_mix = []
 
@@ -253,22 +236,12 @@
         language,
         upper_bounds,
         lower_bounds,
-<<<<<<< HEAD
-        es_scale,
-        es_offset,
-        es_decay,
-        es_weight,
-        new_topics_to_include=new_topics_to_include,
-        new_topics_to_exclude=new_topics_to_exclude,
-        page=page,
-=======
         es_time_scale,
         es_time_offset,
         es_time_decay,
         page,
         use_published_priority,
         use_readability_priority,
->>>>>>> 78bc6839
     )
 
     es = Elasticsearch(ES_CONN_STRING)

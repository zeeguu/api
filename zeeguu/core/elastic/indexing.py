--- conflicted
+++ resolved
@@ -39,62 +39,15 @@
     return topic_kewyords
 
 
-<<<<<<< HEAD
-def document_from_article(article, session, is_v7=True, current_doc=None):
-    old_topics = find_topics(article.id, session)
-
-    if is_v7:
-        print("## Warning: Version for ES is 7, using old indexing system...")
-        doc = {
-            "title": article.title,
-            "author": article.authors,
-            "content": article.content,
-            "summary": article.summary,
-            "word_count": article.word_count,
-            "published_time": article.published_time,
-            "topics": old_topics,
-            "language": article.language.name,
-            "fk_difficulty": article.fk_difficulty,
-            "lr_difficulty": DifficultyLingoRank.value_for_article(article),
-            "url": article.url.as_string(),
-            "video": article.video,
-        }
-    else:
-        topics, topics_inferred = find_new_topics(article.id, session)
-        embedding_generation_required = current_doc is None
-        # Embeddings only need to be re-computed if the document
-        # doesn't exist or the text is updated.
-        # This is the most expensive operation in the indexing process, so it
-        # saves time by skipping it.
-        if current_doc is not None:
-            embedding_generation_required = current_doc["content"] != article.content
-        doc = {
-            "title": article.title,
-            "author": article.authors,
-            "content": article.content,
-            "summary": article.summary,
-            "word_count": article.word_count,
-            "published_time": article.published_time,
-            "old_topics": old_topics,
-            "topics": [t.title for t in topics],
-            # We need to avoid using these as a way to classify further documents
-            # (we should rely on the human labels to classify further articles)
-            # rather than infer on inferences.
-            "topics_inferred": [t.title for t in topics_inferred],
-            "language": article.language.name,
-            "fk_difficulty": article.fk_difficulty,
-            "lr_difficulty": DifficultyLingoRank.value_for_article(article),
-            "url": article.url.as_string(),
-            "video": article.video,
-        }
-        if not embedding_generation_required and current_doc is not None:
-            doc["sem_vec"] = current_doc["sem_vec"]
-        else:
-            doc["sem_vec"] = get_embedding_from_article(article)
-
-=======
-def document_from_article(article, session):
+def document_from_article(article, session, current_doc=None):
     topics, topics_inferred = find_topics(article.id, session)
+    embedding_generation_required = current_doc is None
+    # Embeddings only need to be re-computed if the document
+    # doesn't exist or the text is updated.
+    # This is the most expensive operation in the indexing process, so it
+    # saves time by skipping it.
+    if current_doc is not None:
+        embedding_generation_required = current_doc["content"] != article.content
     doc = {
         "title": article.title,
         "author": article.authors,
@@ -110,11 +63,13 @@
         "language": article.language.name,
         "fk_difficulty": article.fk_difficulty,
         "lr_difficulty": DifficultyLingoRank.value_for_article(article),
-        "sem_vec": get_embedding_from_article(article),
         "url": article.url.as_string(),
         "video": article.video,
     }
->>>>>>> 1a21d8ef
+    if not embedding_generation_required and current_doc is not None:
+        doc["sem_vec"] = current_doc["sem_vec"]
+    else:
+        doc["sem_vec"] = get_embedding_from_article(article)
     return doc
 
 
@@ -130,30 +85,21 @@
     return res
 
 
-<<<<<<< HEAD
-def create_or_update_doc_for_bulk(article, session):
-
-    # Bulk indexing requires a special kind of "document"
-    es = Elasticsearch(ES_CONN_STRING)
-    es_version = int(es.info()["version"]["number"][0])
-
-=======
 def create_or_update_bulk_docs(article, session):
     es = Elasticsearch(ES_CONN_STRING)
     doc_data = document_from_article(article, session)
->>>>>>> 1a21d8ef
     doc = {}
     doc["_id"] = article.id
     doc["_index"] = ES_ZINDEX
     if es.exists(index=ES_ZINDEX, id=article.id):
         current_doc = es.get(index=ES_ZINDEX, id=article.id)
         doc_data = document_from_article(
-            article, session, is_v7=es_version == 7, current_doc=current_doc["_source"]
+            article, session,  current_doc=current_doc["_source"]
         )
         doc["_op_type"] = "update"
         doc["_source"] = {"doc": doc_data}
     else:
-        doc_data = document_from_article(article, session, is_v7=es_version == 7)
+        doc_data = document_from_article(article, session)
         doc["_op_type"] = "create"
         doc["_source"] = doc_data
     return doc

--- conflicted
+++ resolved
@@ -1,10 +1,7 @@
 from elasticsearch_dsl import Search, Q, SF
-<<<<<<< HEAD
 from elasticsearch_dsl.query import MoreLikeThis
-=======
 from datetime import timedelta, datetime
 from zeeguu.core.model import Language
->>>>>>> b2555294
 
 
 def match(key, value):
@@ -288,7 +285,6 @@
 
     query = {"size": count, "query": weighted_query.to_dict()}
 
-<<<<<<< HEAD
     return s.to_dict()
 
 
@@ -408,18 +404,18 @@
     query = s.to_dict()
     # print(query)
     return query
-=======
-    return query
+
 
 def build_elastic_more_like_this_query(
     language: Language,
     like_documents: list[dict[str, str]],
     similar_to: list[str],
     cutoff_days: int,
-    scale: str ="10d",
-    offset: str ="4h",
-    decay: float=0.9):
-    
+    scale: str = "10d",
+    offset: str = "4h",
+    decay: float = 0.9,
+):
+
     cutoff_date = datetime.now() - timedelta(days=cutoff_days)
 
     query = {
@@ -427,9 +423,7 @@
             "function_score": {
                 "query": {
                     "bool": {
-                        "must": [
-                            {'match': {'language': language.name}}
-                        ],
+                        "must": [{"match": {"language": language.name}}],
                         "should": {
                             "more_like_this": {
                                 "fields": similar_to,
@@ -437,7 +431,7 @@
                                 "min_term_freq": 2,
                                 "max_query_terms": 25,
                                 "min_doc_freq": 5,
-                                "min_word_length": 3
+                                "min_word_length": 3,
                             }
                         },
                         "filter": {
@@ -446,29 +440,33 @@
                                     {
                                         "range": {
                                             "published_time": {
-                                                "gte": cutoff_date.strftime('%Y-%m-%dT%H:%M:%S'),
-                                                "lte": "now"
+                                                "gte": cutoff_date.strftime(
+                                                    "%Y-%m-%dT%H:%M:%S"
+                                                ),
+                                                "lte": "now",
                                             }
                                         }
                                     }
                                 ]
                             }
-                        }
+                        },
                     }
-                }, "functions": [
-                        {"gauss": {
+                },
+                "functions": [
+                    {
+                        "gauss": {
                             "published_time": {
                                 "origin": "now",
                                 "scale": scale,
                                 "offset": offset,
-                                "decay": decay
+                                "decay": decay,
                             }
-                        }}
+                        }
+                    }
                 ],
-                "score_mode": "sum"
+                "score_mode": "sum",
             }
         }
     }
 
-    return query 
->>>>>>> b2555294
+    return query
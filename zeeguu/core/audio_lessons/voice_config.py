--- conflicted
+++ resolved
@@ -15,7 +15,6 @@
         "woman": "pt-PT-Wavenet-E",
         "man": "pt-PT-Wavenet-F",
     },
-<<<<<<< HEAD
     "fr-FR": {  # French (France)
         "woman": "fr-FR-Chirp3-HD-Sulafat",
         "man": "fr-FR-Chirp3-HD-Algenib"
@@ -37,9 +36,6 @@
     "en-US": {  # English (for teacher)
         "teacher": "en-US-Wavenet-J"
     }
-=======
-    "en-US": {"teacher": "en-US-Wavenet-J"},  # English (for teacher)
->>>>>>> 3f3b2a5d
 }
 
 # Default silence duration between sentences (in seconds)
@@ -50,17 +46,12 @@
     "da": "da-DK",
     "es": "es-ES",
     "it": "it-IT",
-<<<<<<< HEAD
-    "pt": "pt-BR",
     "fr": "fr-FR",
     "de": "de-DE",
     "nl": "nl-NL",
     "sv": "sv-SE",
     "en": "en-US"
-=======
     "pt": "pt-PT",
-    "en": "en-US",
->>>>>>> 3f3b2a5d
 }
 
 

--- conflicted
+++ resolved
@@ -150,15 +150,4 @@
         print("Could not connect to ES server.")
     except Exception as e:
         print(f"Error encountered: {e}")
-<<<<<<< HEAD
-    return [], []
-
-
-def _to_articles_from_ES_hits(hits):
-    articles = []
-    for hit in hits:
-        articles.append(Article.find_by_id(hit["_source"]["article_id"]))
-    return articles
-=======
-    return [], []
->>>>>>> fcf35b68
+    return [], []
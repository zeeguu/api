--- conflicted
+++ resolved
@@ -253,11 +253,7 @@
                     self
                 ).article_fragment.article_id
             ).title
-<<<<<<< HEAD
         return None
-=======
-        return "<No title found>"
->>>>>>> 3551fd56
 
     def as_dictionary(
         self,
@@ -368,10 +364,7 @@
             learned_datetime=learned_datetime,
             origin_rank=word_info.rank if word_info.rank != 100000 else "",
             starred=self.starred if self.starred is not None else False,
-<<<<<<< HEAD
             article_id=self.text.article_id if self.text.article_id else "",
-=======
->>>>>>> 3551fd56
             source_id=self.source_id,
             created_day=created_day,  # human readable stuff...
             time=datetime_to_json(self.time),
@@ -384,10 +377,7 @@
             can_update_schedule=can_update_schedule,
             user_preference=self.user_preference,
             consecutive_correct_answers=consecutive_correct_answers,
-<<<<<<< HEAD
             context_in_content=self.text.in_content,
-=======
->>>>>>> 3551fd56
             left_ellipsis=self.context.left_ellipsis,
             right_ellipsis=self.context.right_ellipsis,
         )
@@ -485,10 +475,7 @@
         _translation: str,
         _translation_lang: str,
         _context: str,
-<<<<<<< HEAD
         article_id: int,
-=======
->>>>>>> 3551fd56
         source_id: int,
         learning_cycle: int = LearningCycle.NOT_SET,
         sentence_i: int = None,
@@ -510,7 +497,6 @@
 
         origin = UserWord.find_or_create(session, _origin, origin_lang)
         source = Source.find_by_id(source_id)
-<<<<<<< HEAD
         print("Source retrieved: ", source)
         # TODO: This will be temporary.
         article = None
@@ -518,8 +504,6 @@
             article = Article.find_by_source_id(source_id)
         if article_id:
             article = Article.query.filter_by(id=article_id).one()
-=======
->>>>>>> 3551fd56
 
         context = BookmarkContext.find_or_create(
             session,
@@ -538,12 +522,7 @@
 
         try:
             # try to find this bookmark
-<<<<<<< HEAD
             bookmark = Bookmark.find_by_user_word_and_context(user, origin, context)
-=======
-            print("Trying bookmark")
-            bookmark = Bookmark.find_by_user_word_and_text(user, origin, context)
->>>>>>> 3551fd56
 
             # update the translation
             bookmark.translation = translation
@@ -569,10 +548,7 @@
                 translation,
                 user,
                 source,
-<<<<<<< HEAD
                 text,
-=======
->>>>>>> 3551fd56
                 now,
                 learning_cycle=learning_cycle,
                 sentence_i=sentence_i,
@@ -617,14 +593,11 @@
         )
 
     @classmethod
-<<<<<<< HEAD
     def find_all_for_text_and_user(cls, text, user):
         # TODO: Tiago remember to also delete the only places that calls this
         return Bookmark.query.filter_by(text=text, user=user).all()
 
     @classmethod
-=======
->>>>>>> 3551fd56
     def find_all_for_user_and_source(cls, user, source):
         return (
             cls.query.filter(cls.source_id == source.id).filter(cls.user == user).all()
@@ -639,11 +612,7 @@
         return cls.query.filter_by(user=user, origin=word).all()
 
     @classmethod
-<<<<<<< HEAD
     def find_by_user_word_and_context(cls, user, word, context):
-=======
-    def find_by_user_word_and_text(cls, user, word, context):
->>>>>>> 3551fd56
         return cls.query.filter_by(user=user, origin=word, context=context).one()
 
     @classmethod

import json
from datetime import datetime, timedelta
from time import sleep

from sqlalchemy import Column, String, Integer, DateTime, ForeignKey, desc
from sqlalchemy.exc import NoResultFound
from sqlalchemy.orm import relationship
from zeeguu.core.model.user_reading_session import ALL_ARTICLE_INTERACTION_ACTIONS

from zeeguu.logging import log

import sqlalchemy

from zeeguu.core.model import User, Url
from zeeguu.core.model.article import Article
from zeeguu.core.model.source import Source
from zeeguu.core.constants import (
    JSON_TIME_FORMAT,
    EVENT_LIKE_ARTICLE,
    EVENT_USER_FEEDBACK,
    EVENT_USER_SCROLL,
)
from zeeguu.core.behavioral_modeling import (
    find_last_reading_percentage,
)
import zeeguu

from zeeguu.core.model import db


class UserActivityData(db.Model):
    __table_args__ = dict(mysql_collate="utf8_bin")
    __tablename__ = "user_activity_data"

    id = Column(Integer, primary_key=True)

    user_id = Column(Integer, ForeignKey(User.id))
    user = relationship(User)

    time = Column(DateTime)

    event = Column(String(255))
    value = Column(String(255))
    extra_data = Column(String(4096))

    source_id = Column(Integer, ForeignKey(Source.id))
    source = relationship(Source)

    def __init__(
        self,
        user,
        time,
        event,
        value,
        extra_data,
        source_id: int = None,
    ):
        self.user = user
        self.time = time
        self.event = event
        self.value = value
        self.extra_data = extra_data
        self.source_id = source_id

    def data_as_dictionary(self):
        data = dict(
            user_id=self.user_id,
            time=self.time.strftime("%Y-%m-%dT%H:%M:%S"),
            event=self.event,
            value=self.value,
            extra_data=self.extra_data,
        )
        if self.source_id:
            data["source_id"] = self.source_id
        return data

    def is_like(self):
        return self.event == EVENT_LIKE_ARTICLE

    def is_feedback(self):
        return self.event == EVENT_USER_FEEDBACK

    def _extra_data_filter(self, attribute_name: str):
        """
            required by .find()
            used to parse extra_data to find a specific attribute

            example of extra_data:

                 {"80":[{"title":"Tour de France - Pourquoi n'ont-ils pas attaqué Froome après son tout-droit","url":"https://www.lequipe.fr/Cyclisme-sur-route/Actualites/Pourquoi-n-ont-ils-pas-attaque-froome-apres-son-tout-droit/818035#xtor=RSS-1","content":"","summary"…

        :param attribute_name -- e.g. "title" in the above exaxmple
        :return: value of attribute
        """
        start = (
            str(self.extra_data).find('"' + attribute_name + '":')
            + len(attribute_name)
            + 4
        )
        end = str(self.extra_data)[start:].find('"')
        return str(self.extra_data)[start : end + start]

    @classmethod
    def _filter_by_extra_value(cls, events, extra_filter, extra_value):
        # TODO: To delete this... i don't think it's ever used
        """

            required by .find()

        :param events:
        :param extra_filter:
        :param extra_value:
        :return:
        """
        filtered_results = []

        for event in events:
            extradata_value = event._extra_data_filter(extra_filter)
            if extradata_value == extra_value:
                filtered_results.append(event)
        return filtered_results

    @classmethod
    def find_or_create(cls, session, user, time, event, value, extra_data, source_id):
        try:
            log("found existing event; returning it instead of creating a new one")
            return (
                cls.query.filter_by(user=user)
                .filter_by(time=time)
                .filter_by(event=event)
                .filter_by(value=value)
                .one()
            )
        except sqlalchemy.orm.exc.MultipleResultsFound:
            return (
                cls.query.filter_by(user=user)
                .filter_by(time=time)
                .filter_by(event=event)
                .filter_by(value=value)
                .first()
            )
        except sqlalchemy.orm.exc.NoResultFound:
            try:
                new = cls(user, time, event, value, extra_data, source_id)
                session.add(new)
                session.commit()
                return new
            except sqlalchemy.exc.IntegrityError:
                for _ in range(10):
                    try:
                        session.rollback()
                        ev = (
                            cls.query.filter_by(user=user)
                            .filter_by(time=time)
                            .filter_by(event=event)
                            .one()
                        )
                        print("successfully avoided race condition. nice! ")
                        return ev
                    except sqlalchemy.orm.exc.NoResultFound:
                        sleep(0.3)
                        continue

    @classmethod
    def find(
        cls,
        user: User = None,
        source: Source = None,
        extra_filter: str = None,
        extra_value: str = None,  # TODO: to delete this, i don't think it's ever used.
        event_filter: str = None,
        only_latest=False,
        source_id: int = None,
    ):
        """

            Find one or more user_activity_data by any of the above filters

        :return: object or None if not found
        """
        query = cls.query

        if source is not None:
            query = query.filter(cls.source == source)
        if event_filter is not None:
            query = query.filter(cls.event == event_filter)
        if user is not None:
            query = query.filter(cls.user == user)
        if source_id is not None:
            query = query.filter(cls.source_id == source_id)
        query = query.order_by("time")

        try:
            events = query.all()
            if extra_filter is None or extra_value is None:
                if only_latest:
                    return events[0]
                else:
                    return events

            filtered = cls._filter_by_extra_value(events, extra_filter, extra_value)
            if only_latest:
                return filtered[0]
            else:
                return filtered
        except:
            return None

    def find_url_in_extra_data(self):
        """
        DB structure is a mess!
        There is no convention where the url associated with an event is.
        Thu we need to look for it in different places

        NOTE: This can be solved by creating a new column called url and write the url only there

        returns: url if found or None otherwise
        """

        if self.extra_data and self.extra_data != "{}" and self.extra_data != "null":
            try:
                extra_event_data = json.loads(self.extra_data)

                if "articleURL" in extra_event_data:
                    url = extra_event_data["articleURL"]
                elif "url" in extra_event_data:
                    url = extra_event_data["url"]
                else:  # There is no url
                    return None
                return Url.extract_canonical_url(url)

            except:  # Some json strings are truncated and some other times extra_event_data is an int
                # therefore cannot be parsed correctly and throw an exception
                return None
        else:  # The extra_data field is empty
            return None

    def _find_article_in_value_or_extra_data(self, db_session):
        """
        Finds or creates an article_id

        return: articleID or NONE

        NOTE: When the article cannot be downloaded anymore,
        either because the article is no longer available or the newspaper.parser() fails

        """

        if self.event in ALL_ARTICLE_INTERACTION_ACTIONS:
            if self.value.startswith("http"):
                url = self.value
            else:
                url = self.find_url_in_extra_data()

            if url:
                return Article.find_or_create(db_session, url).id

        return None

    def get_article_id(self, db_session):
        """

            returns the article_id for those events that have it.

            for those that don't have it, falls back on the old
            way of getting this information which is needed for
            the events in the DB before 2018-08-10

        :param db_session: needed for the old way which creates
        the article if it's not there already

        :return: article ID or None

        """
        if self.article_id is not None:
            return self.article_id

        return self._find_article_in_value_or_extra_data(db_session)

    @classmethod
    def get_reading_completion_for_article(
        cls, article_id, user_id, number_of_activity_rows=2, threshold_for_read=0.9
    ):
        reading_activity = (
            cls.query.join(Article, cls.source_id == Article.source_id)
            .filter(Article.id == article_id)
            .filter(cls.user_id == user_id)
            .filter(cls.event == "SCROLL")
            .filter(cls.extra_data != "")
            .filter(cls.value != "")
            .order_by(desc(cls.id))
            .limit(number_of_activity_rows)
            .all()
        )
        article = Article.find_by_id(article_id)
        max_percentage_read = 0
        for ra_row in reading_activity:
            if max_percentage_read == 1:
                break
            if not ra_row.extra_data:
                continue
            try:
                scroll_data = json.loads(ra_row.extra_data)
                total_percentage_read = find_last_reading_percentage(scroll_data)
                if article.word_count < 200:
                    """
                    The method to estimate the reading percentage doesn't work well for
                    very small texts. For that reason, we check if the reading time, is
                    at least the same or longer than the estimated time, if so, we consider
                    it read.
                    """
                    from zeeguu.core.model.user_reading_session import (
                        UserReadingSession,
                    )
                    from zeeguu.core.util import ms_to_m, estimate_read_time

                    total_reading_time = (
                        UserReadingSession.get_total_reading_for_user_article(
                            article, ra_row.user
                        )
                    )
                    if ms_to_m(total_reading_time) >= estimate_read_time(
                        article.word_count, ceil=False
                    ):
                        max_percentage_read = 1
                        break
                else:
                    max_percentage_read = max(
                        max_percentage_read, total_percentage_read
                    )
            except json.decoder.JSONDecodeError:
                print("Failed to parse JSON data. Skipping row.")

        if max_percentage_read > threshold_for_read:
            return 1
        else:
            return max_percentage_read

    @classmethod
    def get_articles_with_reading_percentages_for_user_in_date_range(
        cls, user, days_range=7, limit=1
    ):
        """
        Returns a list of parsed scroll user events containing the last point which was "read"

        [(article_id:int, last_event_time:datetime, viewPortSettings:dict, last_percentage:float)]
        """

        current_date = (datetime.now() + timedelta(1)).date()
        past_date = (datetime.now() - timedelta(days_range)).date()
        query = (
            cls.query.join(Article, cls.source_id == Article.source_id)
            .filter(cls.user_id == user.id)
            .filter(cls.event == EVENT_USER_SCROLL)
            .filter(cls.time.between(str(past_date), str(current_date)))
            .order_by(cls.id.desc())
            .limit(50)
        )
        events = query.all()
        seen_articles = set()
        list_of_sessions = []
        for e in events:
            parsed_data = json.loads(e.extra_data)
            viewportSettings = e.value
            if (
<<<<<<< HEAD
                e.source_id is None
                or e.source_id in seen_articles
=======
                e.Article.id is None
                or e.Article.id in seen_articles
>>>>>>> 3551fd56
                or len(parsed_data) == 0
                or viewportSettings == ""
            ):
                continue
<<<<<<< HEAD
            article_data = Article.find_by_source_id(e.source_id)
            seen_articles.add(e.source_id)
=======
            article_data = Article.find_by_id(e.Article.id)
            seen_articles.add(e.Article.id)
>>>>>>> 3551fd56
            if article_data.language_id != user.learned_language_id:
                # Article doesn't match learned language
                continue

            # date_ago = (datetime.now() - e.time)
            # seconds_ago = date_ago.seconds
            last_percentage = find_last_reading_percentage(parsed_data)
            list_of_sessions.append(
                (article_data.id, e.time, json.loads(viewportSettings), last_percentage)
            )
            if len(list_of_sessions) >= limit:
                break
        return list_of_sessions

    @classmethod
    def create_from_post_data(cls, session, data, user):
        print("DATA THAT I GOT!: ", data)
        _time = data.get("time", None)
        time = None
        if _time:
            time = datetime.strptime(_time, JSON_TIME_FORMAT)

        event = data.get("event", "")
        value = data.get("value", "")
        extra_data = data.get("extra_data", "")
        source_id = data.get("source_id", "")

        article_id = None
<<<<<<< HEAD
        if data.get("article_id", None):
            article_id = int(data["article_id"])

        if article_id and source_id == "":
            source_id = Article.find_by_id(article_id).source_id

        if source_id == "":
            source_id = None
=======
>>>>>>> 3551fd56

        log(
            f"{event} value[:42]: {value[:42]} extra_data[:42]: {extra_data[:42]} source_id: {source_id}"
        )

        new_entry = UserActivityData.find_or_create(
<<<<<<< HEAD
            session, user, time, event, value, extra_data, source_id
=======
            session, user, time, event, value, extra_data, article_id
>>>>>>> 3551fd56
        )

        session.add(new_entry)
        session.commit()

    @classmethod
    def get_last_activity_timestamp(cls, user_id):
        query = cls.query.filter(cls.user_id == user_id)
        query = query.order_by(cls.id.desc()).limit(1)

        last_event = query.first()
        if last_event:
            return last_event.time

        return None<|MERGE_RESOLUTION|>--- conflicted
+++ resolved
@@ -363,24 +363,14 @@
             parsed_data = json.loads(e.extra_data)
             viewportSettings = e.value
             if (
-<<<<<<< HEAD
                 e.source_id is None
                 or e.source_id in seen_articles
-=======
-                e.Article.id is None
-                or e.Article.id in seen_articles
->>>>>>> 3551fd56
                 or len(parsed_data) == 0
                 or viewportSettings == ""
             ):
                 continue
-<<<<<<< HEAD
             article_data = Article.find_by_source_id(e.source_id)
             seen_articles.add(e.source_id)
-=======
-            article_data = Article.find_by_id(e.Article.id)
-            seen_articles.add(e.Article.id)
->>>>>>> 3551fd56
             if article_data.language_id != user.learned_language_id:
                 # Article doesn't match learned language
                 continue
@@ -409,7 +399,6 @@
         source_id = data.get("source_id", "")
 
         article_id = None
-<<<<<<< HEAD
         if data.get("article_id", None):
             article_id = int(data["article_id"])
 
@@ -418,19 +407,13 @@
 
         if source_id == "":
             source_id = None
-=======
->>>>>>> 3551fd56
 
         log(
             f"{event} value[:42]: {value[:42]} extra_data[:42]: {extra_data[:42]} source_id: {source_id}"
         )
 
         new_entry = UserActivityData.find_or_create(
-<<<<<<< HEAD
             session, user, time, event, value, extra_data, source_id
-=======
-            session, user, time, event, value, extra_data, article_id
->>>>>>> 3551fd56
         )
 
         session.add(new_entry)

--- conflicted
+++ resolved
@@ -70,16 +70,10 @@
 
     @classmethod
     def get_productive_exercises_setting(cls, user: User):
-<<<<<<< HEAD
-        return UserPreference.query.filter_by(
-            user_id=user.id, key="productive_exercises"
-        ).first()
-=======
         produtive_setting = UserPreference.query.filter_by(
             user_id=user.id, key="productive_exercises"
         ).first()
         return produtive_setting if produtive_setting is not None else None
->>>>>>> f5364c1c
 
     @classmethod
     def is_productive_exercises_preference_enabled(cls, user: User):

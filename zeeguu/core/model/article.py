--- conflicted
+++ resolved
@@ -308,7 +308,6 @@
     def add_topic(self, topic):
         self.topics.append(topic)
 
-<<<<<<< HEAD
     def add_new_topic(self, new_topic, session, origin_type: TopicOriginType):
 
         t = NewArticleTopicMap(
@@ -330,7 +329,6 @@
 
         for rank, t in enumerate(topic_keywords):
             self.add_topic_keywords(t, rank, session)
-=======
     def set_as_broken(self, session, broken_code):
         from zeeguu.core.model.article_broken_code_map import ArticleBrokenMap
 
@@ -339,7 +337,6 @@
         session.add(article_broken_map)
         session.add(self)
         session.commit()
->>>>>>> 14b29e41
 
     def add_search(self, search):
         self.searches.append(search)

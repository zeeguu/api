--- conflicted
+++ resolved
@@ -70,25 +70,6 @@
             distinct_days.add(exercise.time.date())
         return distinct_days
 
-<<<<<<< HEAD
-    def count_number_of_streaks(self):
-        from datetime import datetime
-
-        def save_streak(count_dict, current_count):
-            count_dict[current_count] = count_dict.get(current_count, 0) + 1
-
-        current_streak = 0
-        last_exercise_date = datetime.min.date()
-        total_streak_counts = {}
-        # Go from least recent to most recent.
-        for exercise in self.exercises[::-1]:
-            is_correct = exercise.is_correct()
-            exercise_date = exercise.time.date()
-            if is_correct and (exercise_date > last_exercise_date):
-                current_streak += 1
-                last_exercise_date = exercise_date
-            if not is_correct or current_streak == LEARNING_CYCLE_LENGTH:
-=======
     def exercise_streaks_of_given_length(self) -> dict:
         # returns the number of "exercise streaks" of a given length
         # a streak is finished either at
@@ -108,7 +89,6 @@
             if is_correct:
                 current_streak_length += 1
             if not is_correct or current_streak_length == self.learning_cycle_length:
->>>>>>> d9f1e3e8
                 # To move to a next cycle you need a streak of 4 exercises.
                 # If the exercise is not correct or is at the end of the cycle
                 # We store that information

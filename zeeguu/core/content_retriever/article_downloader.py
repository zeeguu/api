--- conflicted
+++ resolved
@@ -162,21 +162,15 @@
                 url,
                 crawl_report,
             )
-<<<<<<< HEAD
-=======
             # Politiken sometimes has titles that have
             # strange characters instead of å æ ø
->>>>>>> f2192679
             if feed.id == 136:
                 new_article.title = (
                     new_article.title.replace("Ã¥", "å")
                     .replace("Ã¸", "ø")
                     .replace("Ã¦", "æ")
                 )
-<<<<<<< HEAD
-=======
-
->>>>>>> f2192679
+
             downloaded += 1
             if save_in_elastic and not new_article.broken:
                 if new_article:
@@ -259,14 +253,6 @@
         raise SkippedAlreadyInDB()
 
     np_article = readability_download_and_parse(url)
-<<<<<<< HEAD
-=======
-    is_quality_article, reason, code = sufficient_quality(np_article)
-    if is_quality_article:
-        np_article.text = cleanup_text_w_crawl_report(
-            np_article.text, crawl_report, feed, url
-        )
->>>>>>> f2192679
 
     is_quality_article, reason, code = sufficient_quality(np_article, feed.language.code)
     if is_quality_article:

import newspaper
from langdetect import detect
import requests

READABILITY_SERVER_CLEANUP_URI = "http://16.171.148.98:3000/plain_text?url="


<<<<<<< HEAD
def download_and_parse(url, request_timeout):
=======
def download_and_parse(url):
>>>>>>> c00d67c5
    # This code will be run twice when using a newspaper source
    # Maybe add a flag to avoid running this if the feed type == newspaper
    parsed = newspaper.Article(url=url)
    print("newspaper.download for " + url)
    parsed.download()
    parsed.parse()

    if parsed.text == "":
        # raise Exception("Newspaper got empty article from: " + url)
        parsed.text = "N/A"
        # this is a temporary solution for allowing translations
        # on pages that do not have "articles" downloadable by newspaper.

    # Is there a timeout? 
    # When using the tool to download artiles, this got stuck 
    # in this line of code.
    result = requests.get(READABILITY_SERVER_CLEANUP_URI + url, timeout=request_timeout)
    parsed.text = result.text

    if parsed.meta_lang == "":
        parsed.meta_lang = detect(parsed.text)

    # Other relevant attributes: title, text, summary, authors
    return parsed<|MERGE_RESOLUTION|>--- conflicted
+++ resolved
@@ -5,11 +5,7 @@
 READABILITY_SERVER_CLEANUP_URI = "http://16.171.148.98:3000/plain_text?url="
 
 
-<<<<<<< HEAD
 def download_and_parse(url, request_timeout):
-=======
-def download_and_parse(url):
->>>>>>> c00d67c5
     # This code will be run twice when using a newspaper source
     # Maybe add a flag to avoid running this if the feed type == newspaper
     parsed = newspaper.Article(url=url)
@@ -23,8 +19,8 @@
         # this is a temporary solution for allowing translations
         # on pages that do not have "articles" downloadable by newspaper.
 
-    # Is there a timeout? 
-    # When using the tool to download artiles, this got stuck 
+    # Is there a timeout?
+    # When using the tool to download artiles, this got stuck
     # in this line of code.
     result = requests.get(READABILITY_SERVER_CLEANUP_URI + url, timeout=request_timeout)
     parsed.text = result.text

import flask

from zeeguu.core.content_recommender import (
    article_recommendations_for_user,
    topic_filter_for_user,
    content_recommendations,
)
<<<<<<< HEAD
from zeeguu.core.model import UserArticle, Article, PersonalCopy

from zeeguu.api.utils.route_wrappers import cross_domain, with_session
=======
from zeeguu.core.model import UserArticle, Article, PersonalCopy, User

from zeeguu.api.utils.route_wrappers import cross_domain, requires_session
>>>>>>> 8dad409f
from zeeguu.api.utils.json_result import json_result
from sentry_sdk import capture_exception
from . import api

from flask import request


# ---------------------------------------------------------------------------
@api.route("/user_articles/recommended", methods=("GET",))
@api.route("/user_articles/recommended/<int:count>", methods=("GET",))
@api.route("/user_articles/recommended/<int:count>/<int:page>", methods=("GET",))
# ---------------------------------------------------------------------------
@cross_domain
<<<<<<< HEAD
@with_session
def user_articles_recommended(count: int = 20, page: int = 0):
=======
@requires_session
def user_articles_recommended(count: int = 20):
>>>>>>> 8dad409f
    """
    recommendations for all languages
    """
    user = User.find_by_id(flask.g.user_id)
    try:
<<<<<<< HEAD
        articles = article_recommendations_for_user(flask.g.user, count, page)
=======
        articles = article_recommendations_for_user(user, count)
>>>>>>> 8dad409f
    except:
        # we failed to get recommendations from elastic
        # return something
        articles = (
            Article.query.filter_by(broken=0)
<<<<<<< HEAD
            .filter_by(language_id=flask.g.user.learned_language_id)
=======
            .filter_by(language_id=user.learned_language_id)
>>>>>>> 8dad409f
            .order_by(Article.published_time.desc())
            .limit(20)
        )

    article_infos = [UserArticle.user_article_info(user, a) for a in articles]

    return json_result(article_infos)


@api.route("/user_articles/saved", methods=["GET"])
@cross_domain
@requires_session
def saved_articles():
    user = User.find_by_id(flask.g.user_id)
    saves = PersonalCopy.all_for(user)

<<<<<<< HEAD
    article_infos = [UserArticle.user_article_info(flask.g.user, e) for e in saves]
=======
    article_infos = [UserArticle.user_article_info(user, e) for e in saves]
>>>>>>> 8dad409f

    return json_result(article_infos)


# ---------------------------------------------------------------------------
@api.route("/user_articles/topic_filtered", methods=("POST",))
# ---------------------------------------------------------------------------
@cross_domain
@requires_session
def user_articles_topic_filtered():
    """
    recommendations based on filters coming from the UI
    """
    MAX_ARTICLES_PER_TOPIC = 20

    topic = request.form.get("topic")
    newer_than = request.form.get("newer_than", None)
    media_type = request.form.get("media_type", None)
    max_duration = request.form.get("max_duration", None)
    min_duration = request.form.get("min_duration", None)
    difficulty_level = request.form.get("difficulty_level", None)
<<<<<<< HEAD

    articles = topic_filter_for_user(
        flask.g.user,
=======
    user = User.find_by_id(flask.g.user_id)

    articles = topic_filter_for_user(
        user,
>>>>>>> 8dad409f
        MAX_ARTICLES_PER_TOPIC,
        newer_than,
        media_type,
        max_duration,
        min_duration,
        difficulty_level,
        topic,
    )
<<<<<<< HEAD
    article_infos = [UserArticle.user_article_info(flask.g.user, a) for a in articles]
=======
    article_infos = [UserArticle.user_article_info(user, a) for a in articles]
>>>>>>> 8dad409f

    return json_result(article_infos)


# ---------------------------------------------------------------------------
@api.route("/user_articles/starred_or_liked", methods=("GET",))
# ---------------------------------------------------------------------------
@cross_domain
@requires_session
def user_articles_starred_and_liked():
    user = User.find_by_id(flask.g.user_id)
    return json_result(UserArticle.all_starred_and_liked_articles_of_user_info(user))


# ---------------------------------------------------------------------------
@api.route("/cohort_articles", methods=("GET",))
# ---------------------------------------------------------------------------
@cross_domain
@requires_session
def user_articles_cohort():
    """
    get all articles for the cohort associated with the user
    """
    user = User.find_by_id(flask.g.user_id)
    return json_result(user.cohort_articles_for_user())



# ---------------------------------------------------------------------------
@api.route("/user_articles/foryou", methods=("GET",))
# ---------------------------------------------------------------------------
@cross_domain
@requires_session
def user_articles_foryou():
    article_infos = []
    user = User.find_by_id(flask.g.user_id)
    try:
<<<<<<< HEAD
        articles = content_recommendations(
            flask.g.user.id, flask.g.user.learned_language_id
        )
=======
        articles = content_recommendations(user.id, user.learned_language_id)
>>>>>>> 8dad409f
        print("Sending CB recommendations")
    except Exception as e:
        print(e)
        capture_exception(e)
        # Usually no recommendations when the user has not liked any articles
        articles = []
<<<<<<< HEAD
    article_infos = [UserArticle.user_article_info(flask.g.user, a) for a in articles]
=======
    article_infos = [UserArticle.user_article_info(user, a) for a in articles]
>>>>>>> 8dad409f

    return json_result(article_infos)<|MERGE_RESOLUTION|>--- conflicted
+++ resolved
@@ -5,15 +5,9 @@
     topic_filter_for_user,
     content_recommendations,
 )
-<<<<<<< HEAD
-from zeeguu.core.model import UserArticle, Article, PersonalCopy
-
-from zeeguu.api.utils.route_wrappers import cross_domain, with_session
-=======
 from zeeguu.core.model import UserArticle, Article, PersonalCopy, User
 
 from zeeguu.api.utils.route_wrappers import cross_domain, requires_session
->>>>>>> 8dad409f
 from zeeguu.api.utils.json_result import json_result
 from sentry_sdk import capture_exception
 from . import api
@@ -27,33 +21,21 @@
 @api.route("/user_articles/recommended/<int:count>/<int:page>", methods=("GET",))
 # ---------------------------------------------------------------------------
 @cross_domain
-<<<<<<< HEAD
-@with_session
+@requires_session
 def user_articles_recommended(count: int = 20, page: int = 0):
-=======
-@requires_session
-def user_articles_recommended(count: int = 20):
->>>>>>> 8dad409f
     """
     recommendations for all languages
     """
     user = User.find_by_id(flask.g.user_id)
     try:
-<<<<<<< HEAD
-        articles = article_recommendations_for_user(flask.g.user, count, page)
-=======
-        articles = article_recommendations_for_user(user, count)
->>>>>>> 8dad409f
+        articles = article_recommendations_for_user(user, count, page)
+
     except:
         # we failed to get recommendations from elastic
         # return something
         articles = (
             Article.query.filter_by(broken=0)
-<<<<<<< HEAD
-            .filter_by(language_id=flask.g.user.learned_language_id)
-=======
             .filter_by(language_id=user.learned_language_id)
->>>>>>> 8dad409f
             .order_by(Article.published_time.desc())
             .limit(20)
         )
@@ -70,11 +52,7 @@
     user = User.find_by_id(flask.g.user_id)
     saves = PersonalCopy.all_for(user)
 
-<<<<<<< HEAD
-    article_infos = [UserArticle.user_article_info(flask.g.user, e) for e in saves]
-=======
     article_infos = [UserArticle.user_article_info(user, e) for e in saves]
->>>>>>> 8dad409f
 
     return json_result(article_infos)
 
@@ -96,16 +74,10 @@
     max_duration = request.form.get("max_duration", None)
     min_duration = request.form.get("min_duration", None)
     difficulty_level = request.form.get("difficulty_level", None)
-<<<<<<< HEAD
-
-    articles = topic_filter_for_user(
-        flask.g.user,
-=======
     user = User.find_by_id(flask.g.user_id)
 
     articles = topic_filter_for_user(
         user,
->>>>>>> 8dad409f
         MAX_ARTICLES_PER_TOPIC,
         newer_than,
         media_type,
@@ -114,11 +86,7 @@
         difficulty_level,
         topic,
     )
-<<<<<<< HEAD
-    article_infos = [UserArticle.user_article_info(flask.g.user, a) for a in articles]
-=======
     article_infos = [UserArticle.user_article_info(user, a) for a in articles]
->>>>>>> 8dad409f
 
     return json_result(article_infos)
 
@@ -146,7 +114,6 @@
     return json_result(user.cohort_articles_for_user())
 
 
-
 # ---------------------------------------------------------------------------
 @api.route("/user_articles/foryou", methods=("GET",))
 # ---------------------------------------------------------------------------
@@ -156,23 +123,13 @@
     article_infos = []
     user = User.find_by_id(flask.g.user_id)
     try:
-<<<<<<< HEAD
-        articles = content_recommendations(
-            flask.g.user.id, flask.g.user.learned_language_id
-        )
-=======
         articles = content_recommendations(user.id, user.learned_language_id)
->>>>>>> 8dad409f
         print("Sending CB recommendations")
     except Exception as e:
         print(e)
         capture_exception(e)
         # Usually no recommendations when the user has not liked any articles
         articles = []
-<<<<<<< HEAD
-    article_infos = [UserArticle.user_article_info(flask.g.user, a) for a in articles]
-=======
     article_infos = [UserArticle.user_article_info(user, a) for a in articles]
->>>>>>> 8dad409f
 
     return json_result(article_infos)
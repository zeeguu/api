import flask

from zeeguu.api.endpoints import api
from zeeguu.api.utils import cross_domain, with_session


@api.route("/is_feature_enabled/<feature_name>", methods=["GET"])
@cross_domain
@with_session
def is_feature_enabled(feature_name):
    """
    e.g.
    /is_feature_enabled/ems_teacher_dashboard

    will return YES or NO
    """

    func = _feature_map().get(feature_name, None)

    if not func:
        return "NO"

    if func(flask.g.user):
        return "YES"

    return "NO"


def features_for_user(user):
    features = []
    for name, detector_function in _feature_map().items():
        if detector_function(user):
            features.append(name)
    return features


def _feature_map():
    return {
        "audio_exercises": _audio_exercises,
        "extension_experiment_1": _extension_experiment_1,
        "no_audio_exercises": _no_audio_exercises,
        "tiago_exercises": _tiago_exercises,
        "merle_exercises": _merle_exercises,
    }


def _tiago_exercises(user):
    right_user = user.invitation_code == "Tiago" or user.id == 534 or user.id == 4022
    right_language = user.learned_language.code in ["da"]
    print(right_language)
    print(right_user)
    return right_user and right_language


def _merle_exercises(user):
<<<<<<< HEAD
    right_user = (
        user.invitation_code == "Merle"
        or user.id == 534
        or user.id == 4089
        or user.id == 4192
    )
=======
    right_user = user.invitation_code == "Merle" or user.invitation_code == "MerleITU" or user.id == 534 or user.id == 4089 or user.id == 4192
>>>>>>> 920e8930
    return right_user


def _no_audio_exercises(user):
    return user.cohort and user.cohort.id == 447


def _audio_exercises(user):
    return user.cohort and user.cohort.id == 444


def _extension_experiment_1(user):
    return (
        (user.cohort and user.cohort.id == 437)
        or user.id in [3372, 3373, 2953, 3427, 2705]
        or user.id > 3555
    )<|MERGE_RESOLUTION|>--- conflicted
+++ resolved
@@ -53,16 +53,13 @@
 
 
 def _merle_exercises(user):
-<<<<<<< HEAD
     right_user = (
         user.invitation_code == "Merle"
+        or user.invitation_code == "MerleITU"
         or user.id == 534
         or user.id == 4089
         or user.id == 4192
     )
-=======
-    right_user = user.invitation_code == "Merle" or user.invitation_code == "MerleITU" or user.id == 534 or user.id == 4089 or user.id == 4192
->>>>>>> 920e8930
     return right_user
 
 

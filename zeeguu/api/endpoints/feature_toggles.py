--- conflicted
+++ resolved
@@ -40,11 +40,8 @@
         "extension_experiment_1": _extension_experiment_1,
         "no_audio_exercises": _no_audio_exercises,
         "tiago_exercises": _tiago_exercises,
-<<<<<<< HEAD
         "new_topics": _new_topics,
-=======
         "merle_exercises": _merle_exercises,
->>>>>>> b2555294
     }
 
 

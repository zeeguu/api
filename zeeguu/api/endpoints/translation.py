import os
from string import punctuation
from urllib.parse import unquote_plus

import flask
from flask import request
from python_translators.translation_query import TranslationQuery

from zeeguu.api.utils.json_result import json_result
from zeeguu.api.utils.parse_json_boolean import parse_json_boolean
from zeeguu.api.utils.route_wrappers import cross_domain, requires_session
from zeeguu.api.utils.translator import (
    get_next_results,
    contribute_trans,
    google_contextual_translate,
    microsoft_contextual_translate,
)
from zeeguu.core.crowd_translations import (
    get_own_past_translation,
)
from zeeguu.core.model import Bookmark, User, Meaning, UserMeaning
from zeeguu.core.model.article import Article
from zeeguu.core.model.bookmark_context import BookmarkContext
from zeeguu.core.model.bookmark_context import ContextIdentifier
from zeeguu.core.model.text import Text
from . import api, db_session

punctuation_extended = "»«" + punctuation
IS_DEV_SKIP_TRANSLATION = int(os.environ.get("DEV_SKIP_TRANSLATION", 0)) == 1


@api.route("/get_one_translation/<from_lang_code>/<to_lang_code>", methods=["POST"])
@cross_domain
@requires_session
def get_one_translation(from_lang_code, to_lang_code):
    """
    :return: json array with translations
    """
    word_str = request.json["word"].strip(punctuation_extended)
    w_sent_i = request.json.get("w_sent_i", None)
    w_token_i = request.json.get("w_token_i", None)
    w_total_tokens = request.json.get("w_total_tokens", None)
    context = request.json.get("context", "").strip()
    c_paragraph_i = request.json.get("c_paragraph_i", None)
    c_sent_i = request.json.get("c_sent_i", None)
    c_token_i = request.json.get("c_token_i", None)
    article_id = request.json.get("articleID", None)
    source_id = request.json.get("source_id", None)
    in_content = request.json.get("in_content", None)
    left_ellipsis = request.json.get("left_ellipsis", None)
    right_ellipsis = request.json.get("right_ellipsis", None)
    context_identifier = ContextIdentifier.from_dictionary(
        request.json.get("context_identifier", None)
    )
    # The front end send the data in the following format:
    # ('context_identifier[context_type]', 'ArticleFragment')

    query = TranslationQuery.for_word_occurrence(word_str, context, 1, 7)

    # if we have an own translation that is our first "best guess"
    # ML: TODO:
    # - word translated in the same text / articleID / url should still be considered
    # even if not exactly this context
    # - a teacher's translation or a senior user's should still
    # be considered here

    print("getting own past translation....")
    # This has become less relevant since Tiago implemented the highlighting of the past translations
    # In the exercises however, if one translates a word, this can still be useful ... unless we create the
    # same history highlighting in the exercises
    user = User.find_by_id(flask.g.user_id)
    bookmark = get_own_past_translation(
        user, word_str, from_lang_code, to_lang_code, context
    )
    if bookmark:
<<<<<<< HEAD
        best_guess = bookmark.user_meaning.meaning.translation.content
=======
        translation = bookmark.meaning.translation.content
>>>>>>> 0fd0ef3a
        likelihood = 1
        source = "Own past translation"
        print(f"about to return {bookmark}")
        t1 = {translation: translation, likelihood: likelihood, source: source}
    else:
        # TODO: must remove theurl, and title - they are not used in the calling method.
        if IS_DEV_SKIP_TRANSLATION:
            print("Dev Skipping Translation")
            translation = f"T-({to_lang_code})-'{word_str}'"
            likelihood = None
            source = "DEV_SKIP"
            t1 = {translation: translation, likelihood: likelihood, source: source}
        else:
            data = {
                "source_language": from_lang_code,
                "target_language": to_lang_code,
                "word": word_str,
                "query": query,
                "context": context,
            }
            # The API Mux is misbehaving and will only serve the non-contextual translators after a while
            # For now hardcoding google on the first place and msft as a backup

            t1 = google_contextual_translate(data)
            if not t1:
                t1 = microsoft_contextual_translate(data)

        user = User.find_by_id(flask.g.user_id)
        bookmark = Bookmark.find_or_create(
            db_session,
            user,
            word_str,
            from_lang_code,
            t1["translation"],
            to_lang_code,
            context,
            article_id,
            source_id,
            c_paragraph_i=c_paragraph_i,
            c_sentence_i=c_sent_i,
            c_token_i=c_token_i,
            left_ellipsis=left_ellipsis,
            right_ellipsis=right_ellipsis,
            sentence_i=w_sent_i,
            token_i=w_token_i,
            total_tokens=w_total_tokens,
            context_identifier=context_identifier,
        )

    return json_result(
        {
            "translation": t1["translation"],
            "bookmark_id": bookmark.id,
            "source": t1["source"],
            "likelihood": t1["likelihood"],
        }
    )


@api.route(
    "/get_multiple_translations/<from_lang_code>/<to_lang_code>", methods=["POST"]
)
@cross_domain
@requires_session
def get_multiple_translations(from_lang_code, to_lang_code):
    """
    Returns a list of possible translations in :param to_lang_code
    for :param word in :param from_lang_code except a translation
    from :service

    You must also specify the :param context, :param url, and :param title
     of the page where the word was found.

    The context is the sentence.

    :return: json array with translations
    """

    word_str = request.form["word"].strip(punctuation_extended)
    context = request.form.get("context", "").strip()
    number_of_results = int(request.form.get("numberOfResults", -1))
    translation_to_exclude = request.form.get("translationToExclude", "")
    service_to_exclude = request.form.get("serviceToExclude", "")

    exclude_services = [] if service_to_exclude == "" else [service_to_exclude]
    exclude_results = (
        [] if translation_to_exclude == "" else [translation_to_exclude.lower()]
    )

    query = TranslationQuery.for_word_occurrence(word_str, context, 1, 7)

    data = {
        "source_language": from_lang_code,
        "target_language": to_lang_code,
        "word": word_str,
        "query": query,
        "context": context,
    }
    t1 = google_contextual_translate(data)
    t2 = microsoft_contextual_translate(data)

    return json_result(dict(translations=[t1, t2]))


@api.route("/update_bookmark/<bookmark_id>", methods=["POST"])
@cross_domain
@requires_session
def update_translation(bookmark_id):
    """

        User updates a bookmark

    :return: in case of success, the bookmark_id

    """

    # All these POST params are mandatory
    word_str = unquote_plus(request.json["word"]).strip(punctuation_extended)
    translation_str = request.json["translation"]
    context_str = request.json.get("context", "").strip()
    context_identifier = request.json.get("context_identifier", None)
    context_type = context_identifier["context_type"]

    bookmark = Bookmark.find(bookmark_id)

    meaning = Meaning.find_or_create(
        db_session,
        word_str,
        bookmark.user_meaning.meaning.origin.language.code,
        translation_str,
        bookmark.user_meaning.meaning.translation.language.code,
    )

    prev_context = BookmarkContext.find_by_id(bookmark.context_id)
    prev_text = Text.find_by_id(bookmark.text_id)

    is_same_text = prev_text.content == context_str
    is_same_context = prev_context and prev_context.get_content() == context_str

    text = Text.find_or_create(
        db_session,
        context_str,
        bookmark.user_meaning.meaning.origin.language,
        bookmark.text.url,
        bookmark.text.article if is_same_text else None,
        prev_text.paragraph_i if is_same_text else None,
        prev_text.sentence_i if is_same_text else None,
        prev_text.token_i if is_same_text else None,
        prev_text.in_content if is_same_text else None,
        prev_text.left_ellipsis if is_same_text else None,
        prev_text.right_ellipsis if is_same_text else None,
    )

    ## TO-DO: Update context type once web sends that information.
    context = BookmarkContext.find_or_create(
        db_session,
        context_str,
        context_type,
        bookmark.user_meaning.meaning.origin.language,
        prev_context.sentence_i if is_same_context else None,
        prev_context.token_i if is_same_context else None,
        prev_context.left_ellipsis if is_same_context else None,
        prev_context.right_ellipsis if is_same_context else None,
    )

    user = User.find_by_id(flask.g.user_id)
    user_meaning = UserMeaning.find_or_create(db_session, user, meaning)

    bookmark.user_meaning = user_meaning
    bookmark.text = text
    bookmark.context = context

    if (
        not is_same_text
        or not is_same_context
        or bookmark.user_meaning.meaning.origin.content != word_str
    ):
        # In the frontend it's mandatory that the bookmark is in the text,
        # so we update the pointer.
        from zeeguu.core.tokenization import get_tokenizer, TOKENIZER_MODEL

        tokenizer = get_tokenizer(
            bookmark.user_meaning.meaning.origin.language, TOKENIZER_MODEL
        )
        # Tokenized text returns paragraph, sents, token
        # Since we know there is not multiple paragraphs, we take the first
        tokenized_text = tokenizer.tokenize_text(context.get_content(), False)
        tokenized_bookmark = tokenizer.tokenize_text(word_str, False)
        try:
            first_token_ocurrence = next(
                filter(lambda t: t.text == tokenized_bookmark[0].text, tokenized_text)
            )
        except StopIteration as e:
            from zeeguu.logging import print_and_log_to_sentry

            print_and_log_to_sentry(e)
            return "ERROR"

        bookmark.sentence_i = first_token_ocurrence.sent_i
        bookmark.token_i = first_token_ocurrence.token_i
        bookmark.total_tokens = len(tokenized_bookmark)
        if not is_same_context:
            from zeeguu.core.model.context_type import ContextType

            bookmark.context.context_type = ContextType.find_by_type(
                ContextType.USER_EDITED_TEXT
            )

    db_session.add(bookmark)

    updated_bookmark = bookmark.as_dictionary(
        with_exercise_info=True, with_context_tokenized=True, with_context=True
    )
    db_session.commit()

    return json_result(updated_bookmark)


# ================================================
# NOTE: Only used from the tests at the moment.
# ================================================
# The front-end user contributing their own translation is done via /update_bookmark
@api.route("/contribute_translation/<from_lang_code>/<to_lang_code>", methods=["POST"])
@cross_domain
@requires_session
def contribute_translation(from_lang_code, to_lang_code):
    """

    NOTE: This is only used by the tests

        User contributes a translation they think is appropriate for
         a given :param word in :param from_lang_code in a given :param context

        The :param translation is in :param to_lang_code

        Together with the two words and the textual context, you must submit
         also the :param url, :param title of the page where the original
         word and context occurred.

    :return: in case of success, the bookmark_id and main translation

    """

    # All these POST params are mandatory
    request_params = request.json
    word_str = unquote_plus(request_params["word"])
    translation_str = request_params["translation"]
    url = request_params.get("url", "")
    context_str = request_params.get("context", "")
    w_sent_i = request_params.get("w_sent_i", None)
    w_token_i = request_params.get("w_token_i", None)
    w_total_tokens = request_params.get("w_total_tokens", None)
    context = request_params.get("context", "").strip()
    c_paragraph_i = request_params.get("c_paragraph_i", None)
    c_sent_i = request_params.get("c_sent_i", None)
    c_token_i = request_params.get("c_token_i", None)
    source_id = request_params.get("source_id", None)
    in_content = parse_json_boolean(request_params.get("in_content", None))
    left_ellipsis = parse_json_boolean(request_params.get("left_ellipsis", None))
    right_ellipsis = parse_json_boolean(request_params.get("right_ellipsis", None))
    context_identifier = ContextIdentifier.from_dictionary(
        request_params.get("context_identifier", None)
    )
    # when a translation is added by hand, the servicename_translation is None
    # thus we set it to MANUAL
    service_name = request_params.get("servicename_translation", "MANUAL")
    article_id = None
    if "articleID" in url:
        article_id = url.split("articleID=")[-1]
        url = Article.query.filter_by(id=article_id).one().url.as_canonical_string()
    elif "articleURL" in url:
        url = url.split("articleURL=")[-1]
    elif "article?id=" in url:
        article_id = url.split("article?id=")[-1]
        url = Article.query.filter_by(id=article_id).one().url.as_canonical_string()
    else:
        # the url comes from elsewhere not from the reader, so we find or create the article
        if url != "":
            article = Article.find_or_create(db_session, url)
            article_id = article.id

    # Optional POST param
    selected_from_predefined_choices = request_params.get(
        "selected_from_predefined_choices", ""
    )
    user = User.find_by_id(flask.g.user_id)
    bookmark = Bookmark.find_or_create(
        db_session,
        user,
        word_str,
        from_lang_code,
        translation_str,
        to_lang_code,
        context,
        article_id,
        source_id=source_id,
        c_paragraph_i=c_paragraph_i,
        c_sentence_i=c_sent_i,
        c_token_i=c_token_i,
        in_content=in_content,
        left_ellipsis=left_ellipsis,
        right_ellipsis=right_ellipsis,
        sentence_i=w_sent_i,
        token_i=w_token_i,
        total_tokens=w_total_tokens,
        context_identifier=context_identifier,
    )

    # Inform apimux about translation selection
    data = {
        "word_str": word_str,
        "translation_str": translation_str,
        "url": url,
        "context_size": len(context_str),
        "service_name": service_name,
    }
    contribute_trans(data)

    return json_result(dict(bookmark_id=bookmark.id))


@api.route("/basic_translate/<from_lang_code>/<to_lang_code>", methods=["POST"])
@cross_domain
@requires_session
def basic_translate(from_lang_code, to_lang_code):
    phrase = request.form["phrase"].strip(punctuation_extended)

    query = TranslationQuery.for_word_occurrence(phrase, "", 1, 7)

    payload = {
        "from_lang_code": from_lang_code,
        "to_lang_code": to_lang_code,
        "word": phrase,
        "query": query,
        "context": "",
    }

    translations = get_next_results(
        payload,
        number_of_results=1,
    ).translations

    best_guess = translations[0]["translation"]
    likelihood = translations[0].pop("quality")
    source = translations[0].pop("service_name")

    return json_result(
        {
            "translation": best_guess,
            "source": source,
            "likelihood": likelihood,
        }
    )<|MERGE_RESOLUTION|>--- conflicted
+++ resolved
@@ -18,7 +18,7 @@
 from zeeguu.core.crowd_translations import (
     get_own_past_translation,
 )
-from zeeguu.core.model import Bookmark, User, Meaning, UserMeaning
+from zeeguu.core.model import Bookmark, User, Meaning
 from zeeguu.core.model.article import Article
 from zeeguu.core.model.bookmark_context import BookmarkContext
 from zeeguu.core.model.bookmark_context import ContextIdentifier
@@ -73,11 +73,7 @@
         user, word_str, from_lang_code, to_lang_code, context
     )
     if bookmark:
-<<<<<<< HEAD
-        best_guess = bookmark.user_meaning.meaning.translation.content
-=======
         translation = bookmark.meaning.translation.content
->>>>>>> 0fd0ef3a
         likelihood = 1
         source = "Own past translation"
         print(f"about to return {bookmark}")
@@ -206,9 +202,9 @@
     meaning = Meaning.find_or_create(
         db_session,
         word_str,
-        bookmark.user_meaning.meaning.origin.language.code,
+        bookmark.meaning.origin.language.code,
         translation_str,
-        bookmark.user_meaning.meaning.translation.language.code,
+        bookmark.meaning.translation.language.code,
     )
 
     prev_context = BookmarkContext.find_by_id(bookmark.context_id)
@@ -220,7 +216,7 @@
     text = Text.find_or_create(
         db_session,
         context_str,
-        bookmark.user_meaning.meaning.origin.language,
+        bookmark.meaning.origin.language,
         bookmark.text.url,
         bookmark.text.article if is_same_text else None,
         prev_text.paragraph_i if is_same_text else None,
@@ -236,32 +232,27 @@
         db_session,
         context_str,
         context_type,
-        bookmark.user_meaning.meaning.origin.language,
+        bookmark.meaning.origin.language,
         prev_context.sentence_i if is_same_context else None,
         prev_context.token_i if is_same_context else None,
         prev_context.left_ellipsis if is_same_context else None,
         prev_context.right_ellipsis if is_same_context else None,
     )
 
-    user = User.find_by_id(flask.g.user_id)
-    user_meaning = UserMeaning.find_or_create(db_session, user, meaning)
-
-    bookmark.user_meaning = user_meaning
+    bookmark.meaning = meaning
     bookmark.text = text
     bookmark.context = context
 
     if (
         not is_same_text
         or not is_same_context
-        or bookmark.user_meaning.meaning.origin.content != word_str
+        or bookmark.meaning.origin.content != word_str
     ):
         # In the frontend it's mandatory that the bookmark is in the text,
         # so we update the pointer.
         from zeeguu.core.tokenization import get_tokenizer, TOKENIZER_MODEL
 
-        tokenizer = get_tokenizer(
-            bookmark.user_meaning.meaning.origin.language, TOKENIZER_MODEL
-        )
+        tokenizer = get_tokenizer(bookmark.meaning.origin.language, TOKENIZER_MODEL)
         # Tokenized text returns paragraph, sents, token
         # Since we know there is not multiple paragraphs, we take the first
         tokenized_text = tokenizer.tokenize_text(context.get_content(), False)
@@ -286,6 +277,7 @@
                 ContextType.USER_EDITED_TEXT
             )
 
+    bookmark.meaning = meaning
     db_session.add(bookmark)
 
     updated_bookmark = bookmark.as_dictionary(

from pprint import pprint
from string import punctuation
from urllib.parse import unquote_plus
import os

import flask
from flask import request

from zeeguu.api.utils.translator import (
    get_next_results,
    contribute_trans,
)

from python_translators.translation_query import TranslationQuery

from zeeguu.core.crowd_translations import (
    get_own_past_translation,
)
from zeeguu.core.model import Bookmark, User
from zeeguu.core.model.user_word import UserWord
from zeeguu.core.model.bookmark_context import BookmarkContext
from . import api, db_session
from zeeguu.api.utils.json_result import json_result
from zeeguu.api.utils.route_wrappers import cross_domain, requires_session
from zeeguu.api.utils.parse_json_boolean import parse_json_boolean
from zeeguu.core.model.bookmark_context import ContextIdentifier

punctuation_extended = "»«" + punctuation
IS_DEV_SKIP_TRANSLATION = int(os.environ.get("DEV_SKIP_TRANSLATION", 0)) == 1


def helper_get_context_identifier(form: dict):
    return ContextIdentifier(
        form.get("context_identifier[context_type]", None),
        article_fragment_id=form.get("context_identifier[article_fragment_id]", None),
        article_id=form.get("context_identifier[article_id]", None),
        video_id=form.get("context_identifier[video_id]", None),
    )


@api.route("/get_one_translation/<from_lang_code>/<to_lang_code>", methods=["POST"])
@cross_domain
@requires_session
def get_one_translation(from_lang_code, to_lang_code):
    """
    :return: json array with translations
    """

<<<<<<< HEAD
    word_str = request.json["word"].strip(punctuation_extended)
    w_sent_i = request.json.get("w_sent_i", None)
    w_token_i = request.json.get("w_token_i", None)
    w_total_tokens = request.json.get("w_total_tokens", None)
    context = request.json.get("context", "").strip()
    c_paragraph_i = request.json.get("c_paragraph_i", None)
    c_sent_i = request.json.get("c_sent_i", None)
    c_token_i = request.json.get("c_token_i", None)
    article_id = request.json.get("articleID", None)
    source_id = request.json.get("source_id", None)
    in_content = parse_json_boolean(request.json.get("in_content", None))
    left_ellipsis = parse_json_boolean(request.json.get("left_ellipsis", None))
    right_ellipsis = parse_json_boolean(request.json.get("right_ellipsis", None))
    context_identifier = ContextIdentifier.from_dictionary(
        request.json.get("context_identifier", None)
    )
    # The front end send the data in the following format:
    # ('context_identifier[context_type]', 'ArticleFragment')
=======
    word_str = request.form["word"].strip(punctuation_extended)
    w_sent_i = request.form.get("w_sent_i", None)
    w_token_i = request.form.get("w_token_i", None)
    w_total_tokens = request.form.get("w_total_tokens", None)
    context = request.form.get("context", "").strip()
    c_sent_i = request.form.get("c_sent_i", None)
    c_token_i = request.form.get("c_token_i", None)
    source_id = request.form.get("source_id", None)
    left_ellipsis = parse_json_boolean(request.form.get("left_ellipsis", None))
    right_ellipsis = parse_json_boolean(request.form.get("right_ellipsis", None))
    context_identifier = request.form.get("context_identifier", None)
    # The front end send the data in the following format:
    # ('context_identifier[context_type]', 'ArticleFragment')
    if context_identifier is not None:
        context_identifier = ContextIdentifier.from_json_string(context_identifier)
    else:
        context_identifier = helper_get_context_identifier(request.form)
>>>>>>> 4f4d235e

    query = TranslationQuery.for_word_occurrence(word_str, context, 1, 7)

    # if we have an own translation that is our first "best guess"
    # ML: TODO:
    # - word translated in the same text / articleID / url should still be considered
    # even if not exactly this context
    # - a teacher's translation or a senior user's should still
    # be considered here

    print("getting own past translation....")
    # This has become less relevant since Tiago implemented the highlighting of the past translations
    # In the exercises however, if one translates a word, this can still be useful ... unless we create the
    # same history highlighting in the exercises
    user = User.find_by_id(flask.g.user_id)
    bookmark = get_own_past_translation(
        user, word_str, from_lang_code, to_lang_code, context
    )
    if bookmark:
        best_guess = bookmark.translation.word
        likelihood = 1
        source = "Own past translation"
        print(f"about to return {bookmark}")
    else:
        # TODO: must remove theurl, and title - they are not used in the calling method.
        if IS_DEV_SKIP_TRANSLATION:
            print("Dev Skipping Translation")
            best_guess = f"T-({to_lang_code})-'{word_str}'"
            likelihood = None
            source = "DEV_SKIP"
        else:
            translations = get_next_results(
                {
                    "from_lang_code": from_lang_code,
                    "to_lang_code": to_lang_code,
                    "word": word_str,
                    "query": query,
                    "context": context,
                },
                number_of_results=3,
            ).translations
            best_guess = translations[0]["translation"]
            likelihood = translations[0].pop("quality")
            source = translations[0].pop("service_name")
        user = User.find_by_id(flask.g.user_id)
        bookmark = Bookmark.find_or_create(
            db_session,
            user,
            word_str,
            from_lang_code,
            best_guess,
            to_lang_code,
            context,
<<<<<<< HEAD
            article_id,
            source_id,
            c_paragraph_i=c_paragraph_i,
=======
            source_id,
>>>>>>> 4f4d235e
            c_sentence_i=c_sent_i,
            c_token_i=c_token_i,
            left_ellipsis=left_ellipsis,
            right_ellipsis=right_ellipsis,
            sentence_i=w_sent_i,
            token_i=w_token_i,
            total_tokens=w_total_tokens,
            context_identifier=context_identifier,
        )

    return json_result(
        {
            "translation": best_guess,
            "bookmark_id": bookmark.id,
            "source": source,
            "likelihood": likelihood,
        }
    )


@api.route(
    "/get_multiple_translations/<from_lang_code>/<to_lang_code>", methods=["POST"]
)
@cross_domain
@requires_session
def get_multiple_translations(from_lang_code, to_lang_code):
    """
    Returns a list of possible translations in :param to_lang_code
    for :param word in :param from_lang_code except a translation
    from :service

    You must also specify the :param context, :param url, and :param title
     of the page where the word was found.

    The context is the sentence.

    :return: json array with translations
    """

    word_str = request.form["word"].strip(punctuation_extended)
    context = request.form.get("context", "").strip()
    number_of_results = int(request.form.get("numberOfResults", -1))
    translation_to_exclude = request.form.get("translationToExclude", "")
    service_to_exclude = request.form.get("serviceToExclude", "")

    exclude_services = [] if service_to_exclude == "" else [service_to_exclude]
    exclude_results = (
        [] if translation_to_exclude == "" else [translation_to_exclude.lower()]
    )

    query = TranslationQuery.for_word_occurrence(word_str, context, 1, 7)

    data = {
        "from_lang_code": from_lang_code,
        "to_lang_code": to_lang_code,
        "word": word_str,
        "query": query,
        "context": context,
    }

    translations = get_next_results(
        data,
        exclude_services=exclude_services,
        exclude_results=exclude_results,
        number_of_results=number_of_results,
    ).translations

    # translators talk about quality, but our users expect likelihood.
    # rename the key in the dictionary
    for t in translations:
        t["likelihood"] = t.pop("quality")
        t["source"] = t["service_name"]

    # ML: Note: We used to save the first bookmark here;
    # but that does not make sense; this is used to show all
    # alternatives; why save the first to the DB?
    # But leaving this note here just in case...

    return json_result(dict(translations=translations))


@api.route("/update_bookmark/<bookmark_id>", methods=["POST"])
@cross_domain
@requires_session
def update_translation(bookmark_id):
    """

        User updates a bookmark

    :return: in case of success, the bookmark_id

    """

    # All these POST params are mandatory
<<<<<<< HEAD
    word_str = unquote_plus(request.json["word"]).strip(punctuation_extended)
    translation_str = request.json["translation"]
    context_str = request.json.get("context", "").strip()
    context_identifier = request.json.get("context_identifier", None)
    context_type = context_identifier["context_type"]
=======
    word_str = unquote_plus(request.form["word"]).strip(punctuation_extended)
    translation_str = request.form["translation"]
    context_str = request.form.get("context", "").strip()
    context_type = request.form.get("context_type", None)
>>>>>>> 4f4d235e
    bookmark = Bookmark.find(bookmark_id)

    origin = UserWord.find_or_create(db_session, word_str, bookmark.origin.language)
    translation = UserWord.find_or_create(
        db_session, translation_str, bookmark.translation.language
    )
    prev_context = BookmarkContext.find_by_id(bookmark.context_id)

    is_same_context = prev_context and prev_context.get_content() == context_str

    from zeeguu.core.model.context_type import ContextType

    ## TO-DO: Update context type once web sends that information.
    context = BookmarkContext.find_or_create(
        db_session,
        context_str,
        context_type,
        bookmark.origin.language,
        prev_context.sentence_i if is_same_context else None,
        prev_context.token_i if is_same_context else None,
        prev_context.left_ellipsis if is_same_context else None,
        prev_context.right_ellipsis if is_same_context else None,
    )

    bookmark.translation = translation
    bookmark.context = context

    if not is_same_context or bookmark.origin.word != word_str:
        # In the frontend it's mandatory that the bookmark is in the text,
        # so we update the pointer.
        from zeeguu.core.tokenization import get_tokenizer, TOKENIZER_MODEL

        tokenizer = get_tokenizer(bookmark.origin.language, TOKENIZER_MODEL)
        # Tokenized text returns paragraph, sents, token
        # Since we know there is not multiple paragraphs, we take the first
        tokenized_text = tokenizer.tokenize_text(context.get_content(), False)
        tokenized_bookmark = tokenizer.tokenize_text(word_str, False)
        try:
            first_token_ocurrence = next(
                filter(lambda t: t.text == tokenized_bookmark[0].text, tokenized_text)
            )
        except StopIteration as e:
            from zeeguu.logging import print_and_log_to_sentry

            print_and_log_to_sentry(e)
            return "ERROR"

        bookmark.sentence_i = first_token_ocurrence.sent_i
        bookmark.token_i = first_token_ocurrence.token_i
        bookmark.total_tokens = len(tokenized_bookmark)
        if not is_same_context:
            from zeeguu.core.model.context_type import ContextType

            bookmark.context.context_type = ContextType.find_by_type(
                ContextType.USER_EDITED_TEXT
            )

    bookmark.origin = origin
    db_session.add(bookmark)

    updated_bookmark = bookmark.as_dictionary(
        with_exercise_info=True, with_context_tokenized=True, with_context=True
    )
    db_session.commit()

    return json_result(updated_bookmark)


# Only used from the tests at the moment. The front-end user contributing their own translation
# is done via /update_bookmark
@api.route("/contribute_translation/<from_lang_code>/<to_lang_code>", methods=["POST"])
@cross_domain
@requires_session
def contribute_translation(from_lang_code, to_lang_code):
    """

    NOTE: This is only used by the tests

        User contributes a translation they think is appropriate for
         a given :param word in :param from_lang_code in a given :param context

        The :param translation is in :param to_lang_code

        Together with the two words and the textual context, you must submit
         also the :param url, :param title of the page where the original
         word and context occurred.

    :return: in case of success, the bookmark_id and main translation

    """

    # All these POST params are mandatory
<<<<<<< HEAD
    request_params = request.json
    word_str = unquote_plus(request_params["word"])
    translation_str = request_params["translation"]
    url = request_params.get("url", "")
    context_str = request_params.get("context", "")
    w_sent_i = request_params.get("w_sent_i", None)
    w_token_i = request_params.get("w_token_i", None)
    w_total_tokens = request_params.get("w_total_tokens", None)
    context = request_params.get("context", "").strip()
    c_paragraph_i = request_params.get("c_paragraph_i", None)
    c_sent_i = request_params.get("c_sent_i", None)
    c_token_i = request_params.get("c_token_i", None)
    source_id = request_params.get("source_id", None)
    in_content = parse_json_boolean(request_params.get("in_content", None))
    left_ellipsis = parse_json_boolean(request_params.get("left_ellipsis", None))
    right_ellipsis = parse_json_boolean(request_params.get("right_ellipsis", None))
    context_identifier = ContextIdentifier.from_dictionary(
        request_params.get("context_identifier", None)
    )
    # when a translation is added by hand, the servicename_translation is None
    # thus we set it to MANUAL
    service_name = request_params.get("servicename_translation", "MANUAL")
    article_id = None
    if "articleID" in url:
        article_id = url.split("articleID=")[-1]
        url = Article.query.filter_by(id=article_id).one().url.as_canonical_string()
    elif "articleURL" in url:
        url = url.split("articleURL=")[-1]
    elif "article?id=" in url:
        article_id = url.split("article?id=")[-1]
        url = Article.query.filter_by(id=article_id).one().url.as_canonical_string()
    else:
        # the url comes from elsewhere not from the reader, so we find or create the article
        if url != "":
            article = Article.find_or_create(db_session, url)
            article_id = article.id
=======
    word_str = unquote_plus(request.form["word"])
    translation_str = request.form["translation"]
    url = request.form.get("url", "")
    context_str = request.form.get("context", "")
    title_str = request.form.get("title", "")
    w_sent_i = request.form.get("w_sent_i", None)
    w_token_i = request.form.get("w_token_i", None)
    w_total_tokens = request.form.get("w_total_tokens", None)
    context = request.form.get("context", "").strip()
    c_sent_i = request.form.get("c_sent_i", None)
    c_token_i = request.form.get("c_token_i", None)
    source_id = request.form.get("source_id", None)
    left_ellipsis = parse_json_boolean(request.form.get("left_ellipsis", None))
    right_ellipsis = parse_json_boolean(request.form.get("right_ellipsis", None))
    context_identifier = request.form.get("context_identifier", None)
    if context_identifier is not None:
        context_identifier = ContextIdentifier.from_json_string(context_identifier)
    # when a translation is added by hand, the servicename_translation is None
    # thus we set it to MANUAL
    service_name = request.form.get("servicename_translation", "MANUAL")
>>>>>>> 4f4d235e

    # Optional POST param
    selected_from_predefined_choices = request_params.get(
        "selected_from_predefined_choices", ""
    )
    user = User.find_by_id(flask.g.user_id)
    bookmark = Bookmark.find_or_create(
        db_session,
        user,
        word_str,
        from_lang_code,
        translation_str,
        to_lang_code,
        context,
<<<<<<< HEAD
        article_id,
        source_id=source_id,
        c_paragraph_i=c_paragraph_i,
=======
        source_id,
>>>>>>> 4f4d235e
        c_sentence_i=c_sent_i,
        c_token_i=c_token_i,
        left_ellipsis=left_ellipsis,
        right_ellipsis=right_ellipsis,
        sentence_i=w_sent_i,
        token_i=w_token_i,
        total_tokens=w_total_tokens,
        context_identifier=context_identifier,
    )

    # Inform apimux about translation selection
    data = {
        "word_str": word_str,
        "translation_str": translation_str,
        "url": url,
        "context_size": len(context_str),
        "service_name": service_name,
    }
    contribute_trans(data)

    return json_result(dict(bookmark_id=bookmark.id))


@api.route("/basic_translate/<from_lang_code>/<to_lang_code>", methods=["POST"])
@cross_domain
@requires_session
def basic_translate(from_lang_code, to_lang_code):
    phrase = request.form["phrase"].strip(punctuation_extended)

    query = TranslationQuery.for_word_occurrence(phrase, "", 1, 7)

    payload = {
        "from_lang_code": from_lang_code,
        "to_lang_code": to_lang_code,
        "word": phrase,
        "query": query,
        "context": "",
    }

    translations = get_next_results(
        payload,
        number_of_results=1,
    ).translations

    best_guess = translations[0]["translation"]
    likelihood = translations[0].pop("quality")
    source = translations[0].pop("service_name")

    return json_result(
        {
            "translation": best_guess,
            "source": source,
            "likelihood": likelihood,
        }
    )<|MERGE_RESOLUTION|>--- conflicted
+++ resolved
@@ -46,7 +46,6 @@
     :return: json array with translations
     """
 
-<<<<<<< HEAD
     word_str = request.json["word"].strip(punctuation_extended)
     w_sent_i = request.json.get("w_sent_i", None)
     w_token_i = request.json.get("w_token_i", None)
@@ -65,25 +64,6 @@
     )
     # The front end send the data in the following format:
     # ('context_identifier[context_type]', 'ArticleFragment')
-=======
-    word_str = request.form["word"].strip(punctuation_extended)
-    w_sent_i = request.form.get("w_sent_i", None)
-    w_token_i = request.form.get("w_token_i", None)
-    w_total_tokens = request.form.get("w_total_tokens", None)
-    context = request.form.get("context", "").strip()
-    c_sent_i = request.form.get("c_sent_i", None)
-    c_token_i = request.form.get("c_token_i", None)
-    source_id = request.form.get("source_id", None)
-    left_ellipsis = parse_json_boolean(request.form.get("left_ellipsis", None))
-    right_ellipsis = parse_json_boolean(request.form.get("right_ellipsis", None))
-    context_identifier = request.form.get("context_identifier", None)
-    # The front end send the data in the following format:
-    # ('context_identifier[context_type]', 'ArticleFragment')
-    if context_identifier is not None:
-        context_identifier = ContextIdentifier.from_json_string(context_identifier)
-    else:
-        context_identifier = helper_get_context_identifier(request.form)
->>>>>>> 4f4d235e
 
     query = TranslationQuery.for_word_occurrence(word_str, context, 1, 7)
 
@@ -137,13 +117,9 @@
             best_guess,
             to_lang_code,
             context,
-<<<<<<< HEAD
             article_id,
             source_id,
             c_paragraph_i=c_paragraph_i,
-=======
-            source_id,
->>>>>>> 4f4d235e
             c_sentence_i=c_sent_i,
             c_token_i=c_token_i,
             left_ellipsis=left_ellipsis,
@@ -238,18 +214,11 @@
     """
 
     # All these POST params are mandatory
-<<<<<<< HEAD
     word_str = unquote_plus(request.json["word"]).strip(punctuation_extended)
     translation_str = request.json["translation"]
     context_str = request.json.get("context", "").strip()
     context_identifier = request.json.get("context_identifier", None)
     context_type = context_identifier["context_type"]
-=======
-    word_str = unquote_plus(request.form["word"]).strip(punctuation_extended)
-    translation_str = request.form["translation"]
-    context_str = request.form.get("context", "").strip()
-    context_type = request.form.get("context_type", None)
->>>>>>> 4f4d235e
     bookmark = Bookmark.find(bookmark_id)
 
     origin = UserWord.find_or_create(db_session, word_str, bookmark.origin.language)
@@ -342,7 +311,6 @@
     """
 
     # All these POST params are mandatory
-<<<<<<< HEAD
     request_params = request.json
     word_str = unquote_plus(request_params["word"])
     translation_str = request_params["translation"]
@@ -379,28 +347,6 @@
         if url != "":
             article = Article.find_or_create(db_session, url)
             article_id = article.id
-=======
-    word_str = unquote_plus(request.form["word"])
-    translation_str = request.form["translation"]
-    url = request.form.get("url", "")
-    context_str = request.form.get("context", "")
-    title_str = request.form.get("title", "")
-    w_sent_i = request.form.get("w_sent_i", None)
-    w_token_i = request.form.get("w_token_i", None)
-    w_total_tokens = request.form.get("w_total_tokens", None)
-    context = request.form.get("context", "").strip()
-    c_sent_i = request.form.get("c_sent_i", None)
-    c_token_i = request.form.get("c_token_i", None)
-    source_id = request.form.get("source_id", None)
-    left_ellipsis = parse_json_boolean(request.form.get("left_ellipsis", None))
-    right_ellipsis = parse_json_boolean(request.form.get("right_ellipsis", None))
-    context_identifier = request.form.get("context_identifier", None)
-    if context_identifier is not None:
-        context_identifier = ContextIdentifier.from_json_string(context_identifier)
-    # when a translation is added by hand, the servicename_translation is None
-    # thus we set it to MANUAL
-    service_name = request.form.get("servicename_translation", "MANUAL")
->>>>>>> 4f4d235e
 
     # Optional POST param
     selected_from_predefined_choices = request_params.get(
@@ -415,13 +361,9 @@
         translation_str,
         to_lang_code,
         context,
-<<<<<<< HEAD
         article_id,
         source_id=source_id,
         c_paragraph_i=c_paragraph_i,
-=======
-        source_id,
->>>>>>> 4f4d235e
         c_sentence_i=c_sent_i,
         c_token_i=c_token_i,
         left_ellipsis=left_ellipsis,

--- conflicted
+++ resolved
@@ -398,14 +398,9 @@
         reading_time_ex_time = reading_time_ex_time.merge(
             bookmark_count, on="Language", how="outer"
         )
-<<<<<<< HEAD
         reading_time_ex_time.loc[
             reading_time_ex_time["Bookmarks % Reviewed"].isna(), "Bookmarks % Reviewed"
         ] = 0
-=======
-        reading_time_ex_time.loc[reading_time_ex_time["Bookmarks % Reviewed"].isna(),"Bookmarks % Reviewed"] = 0
-        reading_time_ex_time.loc[reading_time_ex_time["Total Bookmarks"].isna(),"Total Bookmarks"] = 0
->>>>>>> 0b81dc82
     else:
         reading_time_ex_time["Bookmarks % Reviewed"] = 0
         reading_time_ex_time["Total Bookmarks"] = 0

# Zeeguu-API ![Build Status](https://github.com/zeeguu-ecosystem/Zeeguu-API/actions/workflows/test.yml/badge.svg)

Zeeguu-API is an open API that allows tracking and modeling the progress of a learner in a foreign language with the
goal of recommending paths to accelerate vocabulary acquisition.

The API is also currently deployed as the backend for the [zeeguu.org](https://zeeguu.org) website.

## Overview

The API offers translations for the words that a learner encounters in their readings. The history of the translated
words and their context is saved and used to build a dynamic model of the user knowledge. The context is used to extract
the words the user knows and their topics of interest.

A teacher agent recommends the most important words to be studied next in order for the learner to accelerate his
vocabulary retention. This information can be used as input by language exercise applications, for example interactive
games.

A text recommender agent crawls websites of interest to the user and recommend materials to read which are in the zone
of proximal development.

## Read More

To read more about the API see
the [article](https://www.researchgate.net/publication/322489283_As_We_May_Study_Towards_the_Web_as_a_Personalized_Language_Textbook)
published about Zeeguu in the CHI'18 conference.

# Development Notes

Once you clone the repo, please run:

    git config --local core.hooksPath .githooks/

This will make the rules in the .githooks/rules
folder be run before every commit. The rules
check for well-known bugs and code conventions.

# Prerequisites

1. Install `docker` on your machine. For Ubuntu you can run the following:

```sh
sudo apt-get install docker.io -y
```

# With MySQL Locally

This is useful for MacOS machines (M1 and later) on which MySQL does not seem to be running within docker

1. Create a zeeguu_test DB

- Create zeeguu_test:zeeguu_test user with access to the DB
- Import anonymized db data from ...

1. Build the `zeguu_api_dev` development image

   `docker build -f Dockerfile.development -t zeeguu_api_dev .`

2. Run the \_playground.py to ensure that you have something in the DB

   `docker-compose up dev_play`

   To ensure that the changes to the files on your local dev machine are reflected inside the container try to modify
   something in the `tools\_playground.py` file and rerun this command. Do you see the changes? That's good.

3. Run the development server inside of the container

   `docker-compose up dev_server`

   to test it open http://localhost:9001/available_languages in your browser and you should be able to see a list of
   language codes that are supported by the system

4. Test the deployment

   `docker-compose up dev_test`

### Note

Running from a docker image, at least on my M1 Max from 2021, is terribly slow. The `_playground.py` script takes 1s
natively and 6s in Docker. Tests natively are 22s and in Docker are 280s!
So for running the development server this is ok, but for actual development, this might be quite annoying :(

# From docker-compose on Mac OS

## Starting the API

- create a local folder where you want to store zeeguu data, e.g. `mkdir /Users/mircea/zeeguu-data`
- make sure that you have `envsubst` installed (i.e. `brew install gettext`)
- copy the content of `default_env` to a newly created `.env` file
- run `generate-configs.sh`; verify that `api.cfg` and `fmd.cfg` have meaningful values inside
- run `docker compose up`
- once everything is up, go to `localhost:8080/available_languages`: if you see an array like `["de", "es", "fr", "nl", "en"]` you have the API working.

## Developing

Once you make changes to the code you have to restart the apache2ctl inside the container. To test this do the following:

- try to change the implementaiton of `available_languages` in `system_languages.py` and then
  run `docker exec -it api-zapi-1 apache2ctl restart`
- now if you revisit the api above you should see the modified response

That's all. Go have fun!

# Further Notes

## Running MySQL locally, not in a container on a mac

_(Mircea, Feb 2024)_

On Mac, if you want to run mysql locally, and not from within Docker, you need to install mysql-client with brew:

```
brew install mysql-client
```

Mircea: On my M2 mac the `pip instal mysqlclient` (called indirectly via `pip install -r requirements`) still fails till
I define the following:

```
export MYSQLCLIENT_CFLAGS="-I/opt/homebrew/opt/mysql-client/include/mysql/"
export MYSQLCLIENT_LDFLAGS="-L/opt/homebrew/opt/mysql-client/lib -lmysqlclient"
```

<<<<<<< HEAD
## How to initialize user_commitment table 

_(Chloe & Johanna, Dec 2024)_
Script for initializing the user_commitment table: api/tools/migrations/24-12-13--adding-user-commitment-table.sql.

## How to test the user commitment feature

_(Chloe & Johanna, Dec 2024)_
To test the consecutive weeks count:

1. **Register a new test user and set the goals** for the user during the registration (feature only works for new users at the moment)

2. **The consecutvie weeks count relies on the consectuve_weeks field in the user_commitment table and the current week.** Therefore, to test the consecutive weeks count, add exersice or reading sessions to the current week. See example in script 24-12-14--insert_exercise_session.sql
   
3. **To test with a pre-existing conecutive weeks value > 0.** Update the consectuive_weeks field in the user_commitment table to a value greater than 0. Add the date of the last sessions that met the weekly goal. See example in script 24-12-15--update_consecutive_weeks_and_commitment_last_updated.sql

4. **Update goals:** You can modify goal preferences under Settings.

Note! The consecutive weeks count, is a little difficult to test, because of the code logic. The consectuve count depends on the consecutive_weeks field, which tracks how many consecutive weeks the user has met their goals. The logic verifies valied sessions for the current week, so testing required adding sessions only to the current week.
=======
## Connecting and loading a database in DBeaver

- expose port 3306 to connect to local db by adding `- ports:"3306-3306"` to your docker-compose file
- create a new database connection in DBeaver and use Server Host `localhost`and Port `3306`
- import data to your local db by adding a `backups` folder to zeeguu-data and adding volume `- ${ZEEGUU_DATA_FOLDER}/backups:/backups` to the docker-compose file
- run `docker exec -it <CONTAINER ID FOR DB> sh`
- run `mysql -uroot -p -h localhost zeeguutest < zeeguu_db_anon_2024-10-16.sql` and enter the root password
>>>>>>> f374499e
<|MERGE_RESOLUTION|>--- conflicted
+++ resolved
@@ -120,7 +120,6 @@
 export MYSQLCLIENT_LDFLAGS="-L/opt/homebrew/opt/mysql-client/lib -lmysqlclient"
 ```
 
-<<<<<<< HEAD
 ## How to initialize user_commitment table 
 
 _(Chloe & Johanna, Dec 2024)_
@@ -133,14 +132,14 @@
 
 1. **Register a new test user and set the goals** for the user during the registration (feature only works for new users at the moment)
 
-2. **The consecutvie weeks count relies on the consectuve_weeks field in the user_commitment table and the current week.** Therefore, to test the consecutive weeks count, add exersice or reading sessions to the current week. See example in script 24-12-14--insert_exercise_session.sql
+2. **The consecutive weeks count relies on the consectuve_weeks field in the user_commitment table and the current week.** Therefore, to test the consecutive weeks count, add exersice or reading sessions to the current week. See example in script 24-12-14--insert_exercise_session.sql
    
 3. **To test with a pre-existing conecutive weeks value > 0.** Update the consectuive_weeks field in the user_commitment table to a value greater than 0. Add the date of the last sessions that met the weekly goal. See example in script 24-12-15--update_consecutive_weeks_and_commitment_last_updated.sql
 
 4. **Update goals:** You can modify goal preferences under Settings.
 
-Note! The consecutive weeks count, is a little difficult to test, because of the code logic. The consectuve count depends on the consecutive_weeks field, which tracks how many consecutive weeks the user has met their goals. The logic verifies valied sessions for the current week, so testing required adding sessions only to the current week.
-=======
+Note! The consecutive weeks count, is a little difficult to test, because of the code logic. The consecutive count depends on the consecutive_weeks field, which tracks how many consecutive weeks the user has met their goals. The logic verifies valied sessions for the current week, so testing required adding sessions only to the current week.
+
 ## Connecting and loading a database in DBeaver
 
 - expose port 3306 to connect to local db by adding `- ports:"3306-3306"` to your docker-compose file
@@ -148,4 +147,3 @@
 - import data to your local db by adding a `backups` folder to zeeguu-data and adding volume `- ${ZEEGUU_DATA_FOLDER}/backups:/backups` to the docker-compose file
 - run `docker exec -it <CONTAINER ID FOR DB> sh`
 - run `mysql -uroot -p -h localhost zeeguutest < zeeguu_db_anon_2024-10-16.sql` and enter the root password
->>>>>>> f374499e
